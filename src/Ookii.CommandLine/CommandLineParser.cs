﻿using Ookii.CommandLine.Commands;
using Ookii.CommandLine.Support;
using Ookii.CommandLine.Terminal;
using Ookii.CommandLine.Validation;
using System;
using System.Collections.Generic;
using System.Collections.Immutable;
using System.ComponentModel;
using System.Diagnostics;
using System.Diagnostics.CodeAnalysis;
using System.Globalization;
using System.IO;
using System.Linq;
using System.Reflection;
using System.Runtime.InteropServices;

namespace Ookii.CommandLine;

/// <summary>
/// Parses command line arguments defined by a type's properties and methods.
/// </summary>
/// <remarks>
/// <para>
///   The <see cref="CommandLineParser"/> class parses command line arguments into named,
///   strongly-typed values. The accepted arguments are defined by the properties and methods of the
///   type passed to the <see cref="CommandLineParser(Type, ParseOptions)"/> constructor. The result
///   of a parsing operation is an instance of that type, created using the values that were
///   supplied on the command line.
/// </para>
/// <para>
///   The arguments type must have a constructor that has no parameters, or a single parameter
///   with the type <see cref="CommandLineParser"/>, which will receive the instance of the
///   <see cref="CommandLineParser"/> class that was used to parse the arguments.
/// </para>
/// <para>
///   A property defines a command line argument if it is <see langword="public"/>, not
///   <see langword="static"/>, and has the <see cref="CommandLineArgumentAttribute"/> attribute
///   applied. The <see cref="CommandLineArgumentAttribute"/> attribute has properties to
///   determine the behavior of the argument, such as whether it's required or positional.
/// </para>
/// <para>
///   A method defines a command line argument if it is <see langword="public"/>, <see langword="static"/>,
///   has the <see cref="CommandLineArgumentAttribute"/> attribute applied, and one of the
///   signatures shown in the documentation for the <see cref="CommandLineArgumentAttribute"/>
///   attribute.
/// </para>
/// <para>
///   To parse arguments, invoke the <see cref="Parse()"/> method or one of its overloads, or use
///   <see cref="ParseWithErrorHandling()"/> or one of its overloads to automatically handle
///   errors and print usage help when requested.
/// </para>
/// <para>
///   The static <see cref="Parse{T}(ParseOptions)"/> method is a helper that create a
///   <see cref="CommandLineParser"/> instance, and parse arguments with error handling in a single
///   call. If using source generation with the <see cref="GeneratedParserAttribute"/> attribute,
///   you can also use the generated <see cref="IParser{TSelf}.Parse(Ookii.CommandLine.ParseOptions?)" qualifyHint="true"/>
///   method.
/// </para>
/// <para>
///   The derived type <see cref="CommandLineParser{T}"/> provides strongly-typed instance <see
///   cref="CommandLineParser{T}.Parse()"/> and <see cref="CommandLineParser{T}.ParseWithErrorHandling()" qualifyHint="true"/>
///   methods, if you don't wish to use the static methods.
/// </para>
/// <para>
///   The <see cref="CommandLineParser"/> class is for applications with a single (root) command.
///   If you wish to create an application with subcommands, use the <see cref="CommandManager"/>
///   class instead.
/// </para>
/// <para>
///   The <see cref="CommandLineParser"/> supports two sets of rules for how to parse arguments;
///   <see cref="ParsingMode.Default" qualifyHint="true"/> mode and <see cref="ParsingMode.LongShort" qualifyHint="true"/> mode. For
///   more details on these rules, please see
///   <see href="https://www.github.com/SvenGroot/Ookii.CommandLine">the documentation on GitHub</see>.
/// </para>
/// </remarks>
/// <threadsafety static="true" instance="false"/>
/// <seealso cref="CommandLineParser{T}"/>
/// <seealso cref="CommandManager"/>
/// <seealso href="https://www.github.com/SvenGroot/Ookii.CommandLine">Usage documentation</seealso>
public class CommandLineParser
{
    #region Nested types

    private sealed class CommandLineArgumentComparer : IComparer<CommandLineArgument>
    {
        private readonly StringComparison _comparison;

        public CommandLineArgumentComparer(StringComparison comparison)
        {
            _comparison = comparison;
        }

        public int Compare(CommandLineArgument? x, CommandLineArgument? y)
        {
            if (x == null)
            {
                if (y == null)
                {
                    return 0;
                }
                else
                {
                    return -1;
                }
            }
            else if (y == null)
            {
                return 1;
            }

            // Positional arguments come before non-positional ones, and must be sorted by position
            if (x.Position != null)
            {
                if (y.Position != null)
                {
                    return x.Position.Value.CompareTo(y.Position.Value);
                }
                else
                {
                    return -1;
                }
            }
            else if (y.Position != null)
            {
                return 1;
            }

            // Non-positional required arguments come before optional arguments
            if (x.IsRequired)
            {
                if (!y.IsRequired)
                {
                    return -1;
                }
                // If both are required, sort by name
            }
            else if (y.IsRequired)
            {
                return 1;
            }

            // Sort the rest by name
            return string.Compare(x.ArgumentName, y.ArgumentName, _comparison);
        }
    }

    private sealed class MemoryComparer : IComparer<ReadOnlyMemory<char>>
    {
        private readonly StringComparison _comparison;

        public MemoryComparer(StringComparison comparison)
        {
            _comparison = comparison;
        }

        public int Compare(ReadOnlyMemory<char> x, ReadOnlyMemory<char> y) => x.Span.CompareTo(y.Span, _comparison);
    }

    private sealed class CharComparer : IComparer<char>
    {
        private readonly StringComparison _comparison;

        public CharComparer(StringComparison comparison)
        {
            _comparison = comparison;
        }

        public int Compare(char x, char y)
        {
            unsafe
            {
                // If anyone knows a better way to compare individual chars according to a
                // StringComparison, I'd be happy to hear it.
                var spanX = new ReadOnlySpan<char>(&x, 1);
                var spanY = new ReadOnlySpan<char>(&y, 1);
                return spanX.CompareTo(spanY, _comparison);
            }
        }
    }

    private struct PrefixInfo
    {
        public string Prefix { get; set; }
        public bool Short { get; set; }
    }

    private struct ParseState
    {
        public CommandLineParser Parser;

        public ReadOnlyMemory<string> Arguments;

        public int Index;

        public int PositionalArgumentIndex;

        public bool PositionalOnly;

        public CancelMode CancelParsing;

        public CommandLineArgument? Argument;

        public ReadOnlyMemory<char> ArgumentName;

        public ReadOnlyMemory<char>? ArgumentValue;

        public bool IsUnknown;

        public bool IsSpecifiedByPosition;

        public readonly CommandLineArgument? PositionalArgument
            => PositionalArgumentIndex < Parser._positionalArgumentCount ? Parser.Arguments[PositionalArgumentIndex] : null;

        public readonly string RealArgumentName => Argument?.ArgumentName ?? ArgumentName.ToString();

        public readonly ReadOnlyMemory<string> RemainingArguments => Arguments.Slice(Index + 1);

        public void ResetForNextArgument()
        {
            Argument = null;
            ArgumentName = default;
            ArgumentValue = null;
            IsUnknown = false;
            IsSpecifiedByPosition = false;
        }
    }

    #endregion

    private readonly ArgumentProvider _provider;
    private readonly ImmutableArray<CommandLineArgument> _arguments;
    private readonly SortedDictionary<ReadOnlyMemory<char>, CommandLineArgument> _argumentsByName;
    private readonly SortedDictionary<char, CommandLineArgument>? _argumentsByShortName;
    private readonly int _positionalArgumentCount;

    private readonly ParseOptions _parseOptions;
    private readonly ParsingMode _mode;
    private readonly PrefixInfo[] _sortedPrefixes;
    private readonly ImmutableArray<string> _argumentNamePrefixes;
    private readonly string? _longArgumentNamePrefix;
    private readonly ImmutableArray<char> _nameValueSeparators;

    private List<CommandLineArgument>? _requiredPropertyArguments;

    /// <summary>
    /// Gets the default prefix used for long argument names if the <see cref="Mode"/>
    /// property is <see cref="ParsingMode.LongShort" qualifyHint="true"/>.
    /// </summary>
    /// <value>
    /// The default long argument name prefix, which is '--'.
    /// </value>
    /// <remarks>
    /// <para>
    /// This constant is used as the default value of the <see cref="LongArgumentNamePrefix"/>
    /// property if no custom value was specified using the <see cref="ParseOptions.LongArgumentNamePrefix" qualifyHint="true"/>
    /// property of the <see cref="ParseOptionsAttribute.LongArgumentNamePrefix" qualifyHint="true"/>
    /// property.
    /// </para>
    /// </remarks>
    public const string DefaultLongArgumentNamePrefix = "--";

    /// <summary>
    /// Event raised when an argument is parsed from the command line.
    /// </summary>
    /// <remarks>
    /// <para>
    ///   Set the <see cref="ArgumentParsedEventArgs.CancelParsing" qualifyHint="true"/> property in
    ///   the event handler to cancel parsing at the current argument. To have usage help shown
    ///   by the parse methods that do this automatically, you must set the <see cref="HelpRequested"/>
    ///   property to <see langword="true"/> explicitly in the event handler.
    /// </para>
    /// <para>
    ///   The <see cref="ArgumentParsedEventArgs.CancelParsing" qualifyHint="true"/> property is
    ///   initialized to the value of the <see cref="CommandLineArgumentAttribute.CancelParsing" qualifyHint="true"/>
    ///   property, or the method return value of an argument using <see cref="ArgumentKind.Method" qualifyHint="true"/>.
    ///   Reset the value to <see cref="CancelMode.None" qualifyHint="true"/> to continue parsing
    ///   anyway.
    /// </para>
    /// <para>
    ///   This event is invoked after the <see cref="CommandLineArgument.Value" qualifyHint="true"/>
    ///   and <see cref="CommandLineArgument.UsedArgumentName" qualifyHint="true"/> properties have
    ///   been set.
    /// </para>
    /// </remarks>
    public event EventHandler<ArgumentParsedEventArgs>? ArgumentParsed;

    /// <summary>
    /// Event raised when an argument that is not multi-value is specified more than once.
    /// </summary>
    /// <remarks>
    /// <para>
    ///   Handling this event allows you to inspect the new value, and decide to keep the old
    ///   or new value. It also allows you to, for instance, print a warning for duplicate
    ///   arguments.
    /// </para>
    /// <para>
    ///   This event is only raised when the <see cref="AllowDuplicateArguments"/> property is
    ///   <see langword="true"/>.
    /// </para>
    /// </remarks>
    public event EventHandler<DuplicateArgumentEventArgs>? DuplicateArgument;

    /// <summary>
    /// Event raised when an unknown argument name or a positional value with no matching argument
    /// is used.
    /// </summary>
    /// <remarks>
    /// <para>
    ///   Specifying an argument with an unknown name, or too many positional arguments, is normally
    ///   an error. By handling this event and setting the
    ///   <see cref="UnknownArgumentEventArgs.Ignore" qualifyHint="true"/> property to
    ///   <see langword="true"/>, you can instead continue parsing the remainder of the command
    ///   line, ignoring the unknown argument.
    /// </para>
    /// <para>
    ///   You can also cancel parsing instead using the
    ///   <see cref="UnknownArgumentEventArgs.CancelParsing" qualifyHint="true"/> property.
    /// </para>
    /// <para>
    ///   If an unknown argument name is encountered and is followed by a value separated by
    ///   whitespace, that value will be treated as the next positional argument value. It is not
    ///   considered to be a value for the unknown argument.
    /// </para>
    /// </remarks>
    public event EventHandler<UnknownArgumentEventArgs>? UnknownArgument;

    internal const string UnreferencedCodeHelpUrl = "https://www.ookii.org/Link/CommandLineSourceGeneration";

    /// <summary>
    /// Initializes a new instance of the <see cref="CommandLineParser"/> class using the
    /// specified arguments type and options.
    /// </summary>
    /// <param name="argumentsType">The <see cref="Type"/> of the class that defines the command line arguments.</param>
    /// <param name="options">
    ///   The options that control parsing behavior, or <see langword="null"/> to use the
    ///   default options.
    /// </param>
    /// <exception cref="ArgumentNullException">
    ///   <paramref name="argumentsType"/> is <see langword="null"/>.
    /// </exception>
    /// <exception cref="NotSupportedException">
    ///   The <see cref="CommandLineParser"/> cannot use <paramref name="argumentsType"/> as the command line arguments type,
    ///   because it violates one of the rules concerning argument names or positions, or has an argument type that cannot
    ///   be parsed.
    /// </exception>
    /// <remarks>
    /// <note>
    ///   Instead of this constructor, it's recommended to use the <see cref="CommandLineParser{T}"/>
    ///   class instead.
    /// </note>
    /// <para>
    ///   This constructor uses reflection to determine the arguments defined by the type indicated
    ///   by <paramref name="argumentsType"/> at runtime, unless the type has the
    ///   <see cref="GeneratedParserAttribute"/> applied. For a type using that attribute, you can
    ///   also use the generated static <see cref="IParserProvider{TSelf}.CreateParser" qualifyHint="true"/> or 
    ///   <see cref="IParser{TSelf}.Parse(ParseOptions?)" qualifyHint="true"/> methods on the arguments class instead.
    /// </para>
    /// <para>
    ///   If the <paramref name="options"/> parameter is not <see langword="null"/>, the
    ///   instance passed in will be modified to reflect the options from the arguments class's
    ///   <see cref="ParseOptionsAttribute"/> attribute, if it has one.
    /// </para>
    /// <para>
    ///   Certain properties of the <see cref="ParseOptions"/> class can be changed after the
    ///   <see cref="CommandLineParser"/> class has been constructed, and still affect the
    ///   parsing behavior. See the <see cref="Options"/> property for details.
    /// </para>
    /// </remarks>
#if NET6_0_OR_GREATER
    [RequiresUnreferencedCode("Argument information cannot be statically determined using reflection. Consider using the GeneratedParserAttribute.", Url = UnreferencedCodeHelpUrl)]
#endif
#if NET7_0_OR_GREATER
    [RequiresDynamicCode("Consider using the GeneratedParserAttribute.")]
#endif
    public CommandLineParser(Type argumentsType, ParseOptions? options = null)
        : this(GetArgumentProvider(argumentsType ?? throw new ArgumentNullException(nameof(argumentsType)), options), options)
    {
    }

    /// <summary>
    /// Initializes a new instance of the <see cref="CommandLineParser"/> class using the
    /// specified arguments type and options.
    /// </summary>
    /// <param name="provider">
    /// The <see cref="ArgumentProvider"/> that defines the command line arguments.
    /// </param>
    /// <param name="options">
    ///   The options that control parsing behavior, or <see langword="null"/> to use the
    ///   default options.
    /// </param>
    /// <exception cref="ArgumentNullException">
    ///   <paramref name="provider"/> is <see langword="null"/>.
    /// </exception>
    /// <exception cref="NotSupportedException">
    ///   The <see cref="CommandLineParser"/> cannot use <paramref name="provider"/> for the command
    ///   line arguments, because it violates one of the rules concerning argument names or
    ///   positions, or has an argument type that cannot be parsed.
    /// </exception>
    /// <remarks>
    /// <para>
    ///   This constructor supports source generation, and should not typically be used directly
    ///   by application code.
    /// </para>
    /// <para>
    ///   If the <paramref name="options"/> parameter is not <see langword="null"/>, the
    ///   instance passed in will be modified to reflect the options from the arguments class's
    ///   <see cref="ParseOptionsAttribute"/> attribute, if it has one.
    /// </para>
    /// <para>
    ///   Certain properties of the <see cref="ParseOptions"/> class can be changed after the
    ///   <see cref="CommandLineParser"/> class has been constructed, and still affect the
    ///   parsing behavior. See the <see cref="Options"/> property for details.
    /// </para>
    /// </remarks>
    /// <seealso cref="GeneratedParserAttribute"/>
    public CommandLineParser(ArgumentProvider provider, ParseOptions? options = null)
    {
        _provider = provider ?? throw new ArgumentNullException(nameof(provider));
        _parseOptions = options ?? new();
        var optionsAttribute = _provider.OptionsAttribute;
        if (optionsAttribute != null)
        {
            _parseOptions.Merge(optionsAttribute);
        }

        _mode = _parseOptions.ModeOrDefault;
        var comparison = _parseOptions.ArgumentNameComparisonOrDefault;
        ArgumentNameComparison = comparison;
        _argumentNamePrefixes = DetermineArgumentNamePrefixes(_parseOptions);
        _nameValueSeparators = DetermineNameValueSeparators(_parseOptions);
        var prefixInfos = _argumentNamePrefixes.Select(p => new PrefixInfo { Prefix = p, Short = true });
        if (_mode == ParsingMode.LongShort || _parseOptions.PrefixTerminationOrDefault != PrefixTerminationMode.None)
        {
            _longArgumentNamePrefix = _parseOptions.LongArgumentNamePrefixOrDefault;
            if (string.IsNullOrWhiteSpace(_longArgumentNamePrefix))
            {
                throw new ArgumentException(Properties.Resources.EmptyArgumentNamePrefix, nameof(options));
            }

            if (_mode == ParsingMode.LongShort)
            {
                var longInfo = new PrefixInfo { Prefix = _longArgumentNamePrefix, Short = false };
                prefixInfos = prefixInfos.Append(longInfo);
                _argumentsByShortName = new(new CharComparer(comparison));
            }
        }

        _sortedPrefixes = prefixInfos.OrderByDescending(info => info.Prefix.Length).ToArray();
        _argumentsByName = new(new MemoryComparer(comparison));

        var builder = ImmutableArray.CreateBuilder<CommandLineArgument>();
        _positionalArgumentCount = DetermineMemberArguments(builder);
        DetermineAutomaticArguments(builder);
        // Sort the member arguments in usage order (positional first, then required
        // non-positional arguments, then the rest by name.
        builder.Sort(new CommandLineArgumentComparer(comparison));
        if (builder.Count == builder.Capacity)
        {
            _arguments = builder.MoveToImmutable();
        }
        else
        {
            _arguments = builder.ToImmutable();
        }

        VerifyPositionalArgumentRules();
    }

    /// <summary>
    /// Gets the command line argument parsing rules used by the parser.
    /// </summary>
    /// <value>
    /// The <see cref="Ookii.CommandLine.ParsingMode" qualifyHint="true"/> for this parser. The default is
    /// <see cref="ParsingMode.Default" qualifyHint="true"/>.
    /// </value>
    /// <seealso cref="ParseOptionsAttribute.Mode" qualifyHint="true"/>
    /// <seealso cref="ParseOptions.Mode" qualifyHint="true"/>
    public ParsingMode Mode => _mode;

    /// <summary>
    /// Gets the argument name prefixes used by this instance.
    /// </summary>
    /// <value>
    /// A list of argument name prefixes.
    /// </value>
    /// <remarks>
    /// <para>
    ///   The argument name prefixes are used to distinguish argument names from positional argument
    ///   values in a command line.
    /// </para>
    /// <para>
    ///   If the <see cref="Mode"/> property is <see cref="ParsingMode.LongShort" qualifyHint="true"/>, these are the
    ///   prefixes for short argument names. Use the <see cref="LongArgumentNamePrefix"/> property
    ///   to get the prefix for long argument names.
    /// </para>
    /// </remarks>
    /// <seealso cref="ParseOptionsAttribute.ArgumentNamePrefixes" qualifyHint="true"/>
    /// <seealso cref="ParseOptions.ArgumentNamePrefixes" qualifyHint="true"/>
    public ImmutableArray<string> ArgumentNamePrefixes => _argumentNamePrefixes;

    /// <summary>
    /// Gets the prefix to use for long argument names.
    /// </summary>
    /// <value>
    /// The prefix for long argument names, or <see langword="null"/> if the <see cref="Mode"/>
    /// property is not <see cref="ParsingMode.LongShort" qualifyHint="true"/> and the
    /// <see cref="ParseOptions.PrefixTermination" qualifyHint="true"/> property is
    /// <see cref="PrefixTerminationMode.None" qualifyHint="true"/>.
    /// </value>
    /// <remarks>
    /// <para>
    ///   The long argument prefix is only used if the <see cref="Mode"/> property is
    ///   <see cref="ParsingMode.LongShort" qualifyHint="true"/>, or if the
    ///   <see cref="ParseOptions.PrefixTermination" qualifyHint="true"/> property is not
    ///   <see cref="PrefixTerminationMode.None" qualifyHint="true"/>. See <see cref="ArgumentNamePrefixes"/> to
    ///   get the prefixes for short argument names, or for all argument names if the
    ///   <see cref="Mode"/> property is <see cref="ParsingMode.Default" qualifyHint="true"/>.
    /// </para>
    /// </remarks>
    /// <seealso cref="ParseOptionsAttribute.LongArgumentNamePrefix" qualifyHint="true"/>
    /// <seealso cref="ParseOptions.LongArgumentNamePrefix" qualifyHint="true"/>
    public string? LongArgumentNamePrefix => _longArgumentNamePrefix;

    /// <summary>
    /// Gets the type that was used to define the arguments.
    /// </summary>
    /// <value>
    /// The <see cref="Type"/> that was used to define the arguments.
    /// </value>
#if NET6_0_OR_GREATER
    [DynamicallyAccessedMembers(DynamicallyAccessedMemberTypes.PublicProperties | DynamicallyAccessedMemberTypes.PublicMethods)]
#endif
    public Type ArgumentsType => _provider.ArgumentsType;

    /// <summary>
    /// Gets the friendly name of the application for use in the version information.
    /// </summary>
    /// <value>
    /// The friendly name of the application.
    /// </value>
    /// <remarks>
    /// <para>
    ///   The friendly name is determined by checking for the <see cref="ApplicationFriendlyNameAttribute"/>
    ///   attribute first on the arguments type, then on the arguments type's assembly. If
    ///   neither exists, the <see cref="AssemblyTitleAttribute"/> is used. If that is not present
    ///   either, the assembly's name is used.
    /// </para>
    /// <para>
    ///   This name is only used in the output of the automatically created "-Version"
    ///   attribute.
    /// </para>
    /// </remarks>
    public string ApplicationFriendlyName => _provider.ApplicationFriendlyName;

    /// <summary>
    /// Gets a description that is used when generating usage information.
    /// </summary>
    /// <value>
    /// The description of the command line application.
    /// </value>
    /// <remarks>
    /// <para>
    ///   If not empty, this description will be added at the top of the usage help created by the
    ///   <see cref="WriteUsage"/> method. This description can be set by applying the
    ///   <see cref="DescriptionAttribute"/> attribute to the command line arguments class.
    /// </para>
    /// </remarks>
    public string Description => _provider.Description;

    /// <summary>
    /// Gets footer text that is used when generating usage information.
    /// </summary>
    /// <value>
    /// The footer text.
    /// </value>
    /// <remarks>
    /// <para>
    ///   If not empty, this footer will be added at the bottom of the usage help created by the
    ///   <see cref="WriteUsage"/> method. This footer can be set by applying the
    ///   <see cref="UsageFooterAttribute"/> attribute to the command line arguments class.
    /// </para>
    /// </remarks>
    public string UsageFooter => _provider.UsageFooter;

    /// <summary>
    /// Gets the options used by this instance.
    /// </summary>
    /// <value>
    /// An instance of the <see cref="ParseOptions"/> class.
    /// </value>
    /// <remarks>
    /// <para>
    ///   If you change the value of the <see cref="ParseOptions.Culture" qualifyHint="true"/>, <see cref="ParseOptions.DuplicateArguments" qualifyHint="true"/>,
    ///   <see cref="ParseOptions.AllowWhiteSpaceValueSeparator" qualifyHint="true"/>, <see cref="StringProvider"/> or
    ///   <see cref="UsageWriter"/> property, this will affect the behavior of this instance. The
    ///   other properties of the <see cref="ParseOptions"/> class are only used when the
    ///   <see cref="CommandLineParser"/> class is constructed, so changing them afterwards will
    ///   have no effect.
    /// </para>
    /// </remarks>
    public ParseOptions Options => _parseOptions;

    /// <summary>
    /// Gets the culture used to convert command line argument values from their string representation to the argument type.
    /// </summary>
    /// <value>
    /// The culture used to convert command line argument values from their string representation to the argument type. The default value
    /// is <see cref="CultureInfo.InvariantCulture" qualifyHint="true"/>.
    /// </value>
    /// <remarks>
    /// <para>
    ///   Use the <see cref="ParseOptions"/> class to change this value.
    /// </para>
    /// </remarks>
    /// <seealso cref="ParseOptions.Culture" qualifyHint="true"/>
    public CultureInfo Culture => _parseOptions.Culture;

    /// <summary>
    /// Gets a value indicating whether duplicate arguments are allowed.
    /// </summary>
    /// <value>
    ///   <see langword="true"/> if it is allowed to supply non-multi-value arguments more than once; otherwise, <see langword="false"/>.
    ///   The default value is <see langword="false"/>.
    /// </value>
    /// <remarks>
    /// <para>
    ///   If the <see cref="AllowDuplicateArguments"/> property is <see langword="false"/>, a <see cref="CommandLineArgumentException"/> is thrown by the <see cref="Parse(string[])"/>
    ///   method if an argument's value is supplied more than once.
    /// </para>
    /// <para>
    ///   If the <see cref="AllowDuplicateArguments"/> property is <see langword="true"/>, the last value supplied for the argument is used if it is supplied multiple times.
    /// </para>
    /// <para>
    ///   The <see cref="AllowDuplicateArguments"/> property has no effect on multi-value or
    ///   dictionary arguments, which can always be supplied multiple times.
    /// </para>
    /// <para>
    ///   Use the <see cref="ParseOptions"/> or <see cref="ParseOptionsAttribute"/> class to
    ///   change this value.
    /// </para>
    /// </remarks>
    /// <see cref="ParseOptionsAttribute.DuplicateArguments" qualifyHint="true"/>
    /// <see cref="ParseOptions.DuplicateArguments" qualifyHint="true"/>
    public bool AllowDuplicateArguments => _parseOptions.DuplicateArgumentsOrDefault != ErrorMode.Error;

    /// <summary>
    /// Gets a value indicating whether the name and the value of an argument may be in separate
    /// argument tokens.
    /// </summary>
    /// <value>
    ///   <see langword="true"/> if names and values can be in separate tokens; <see langword="false"/>
    ///   if the characters specified in the <see cref="NameValueSeparators"/> property must be
    ///   used. The default value is <see langword="true"/>.
    /// </value>
    /// <remarks>
    /// <para>
    ///   If the <see cref="AllowWhiteSpaceValueSeparator"/> property is <see langword="true"/>, the
    ///   value of an argument can be separated from its name either by using the characters
    ///   specified in the <see cref="NameValueSeparators"/> property, or by using white space (i.e.
    ///   by having a second argument that has the value). Given a named argument named "Sample",
    ///   the command lines <c>-Sample:value</c> and <c>-Sample value</c> are both valid and will
    ///   assign the value "value" to the argument. In the latter case, the values "-Sample" and
    ///   "value" will be two separate entry in the <see cref="string"/> array with the unparsed
    ///   arguments.
    /// </para>
    /// <para>
    ///   If the <see cref="AllowWhiteSpaceValueSeparator"/> property is <see langword="false"/>,
    ///   only the characters specified in the <see cref="NameValueSeparators"/> property are
    ///   allowed to separate the value from the name. The command line <c>-Sample:value</c> still
    ///   assigns the value "value" to the argument, but for the command line `-Sample value` the
    ///   argument is considered not to have a value (which is only valid if
    ///   <see cref="CommandLineArgument.IsSwitch" qualifyHint="true"/> is <see langword="true"/>), and "value" is
    ///   considered to be the value for the next positional argument.
    /// </para>
    /// <para>
    ///   For switch arguments (the <see cref="CommandLineArgument.IsSwitch" qualifyHint="true"/> property is <see langword="true"/>),
    ///   only the characters specified in the <see cref="NameValueSeparators"/> property are allowed
    ///   to specify an explicit value regardless of the value of the <see cref="AllowWhiteSpaceValueSeparator"/>
    ///   property. Given a switch argument named "Switch"  the command line <c>-Switch false</c>
    ///   is interpreted to mean that the value of "Switch" is <see langword="true"/> and the value of the
    ///   next positional argument is "false", even if the <see cref="AllowWhiteSpaceValueSeparator"/>
    ///   property is <see langword="true"/>.
    /// </para>
    /// <para>
    ///   Use the <see cref="ParseOptions"/> or <see cref="ParseOptionsAttribute"/> class to
    ///   change this value.
    /// </para>
    /// </remarks>
    /// <seealso cref="ParseOptionsAttribute.AllowWhiteSpaceValueSeparator" qualifyHint="true"/>
    /// <seealso cref="ParseOptions.AllowWhiteSpaceValueSeparator" qualifyHint="true"/>
    public bool AllowWhiteSpaceValueSeparator => _parseOptions.AllowWhiteSpaceValueSeparatorOrDefault;

    /// <summary>
    /// Gets the characters used to separate the name and the value of an argument.
    /// </summary>
    /// <value>
    ///   The characters used to separate the name and the value of an argument.
    /// </value>
    /// <remarks>
    /// <para>
    ///   Use the <see cref="ParseOptions"/> or <see cref="ParseOptionsAttribute"/> class to
    ///   change this value.
    /// </para>
    /// </remarks>
    /// <seealso cref="AllowWhiteSpaceValueSeparator"/>
    /// <seealso cref="ParseOptionsAttribute.NameValueSeparators" qualifyHint="true"/>
    /// <seealso cref="ParseOptions.NameValueSeparators" qualifyHint="true"/>
    public ImmutableArray<char> NameValueSeparators => _nameValueSeparators;

    /// <summary>
    /// Gets or sets a value that indicates whether usage help should be displayed if the <see cref="Parse(string[])"/>
    /// method returned <see langword="null"/>.
    /// </summary>
    /// <value>
    /// <see langword="true"/> if usage help should be displayed; otherwise, <see langword="false"/>.
    /// </value>
    /// <remarks>
    /// <para>
    ///   Check this property after calling the <see cref="Parse(string[])"/> method or one
    ///   of its overloads to see if usage help should be displayed.
    /// </para>
    /// <para>
    ///   This property will always be <see langword="false"/> if the <see cref="Parse(string[])"/>
    ///   method returned a non-<see langword="null"/> value.
    /// </para>
    /// <para>
    ///   This property will always be <see langword="true"/> if the <see cref="Parse(string[])"/>
    ///   method threw a <see cref="CommandLineArgumentException"/>, or if an argument used
    ///   <see cref="CancelMode.Abort" qualifyHint="true"/> with the <see cref="CommandLineArgumentAttribute.CancelParsing" qualifyHint="true"/>
    ///   property or the <see cref="ArgumentParsed"/> event.
    /// </para>
    /// <para>
    ///   If an argument that is defined by a method (<see cref="ArgumentKind.Method" qualifyHint="true"/>) cancels
    ///   parsing by returning <see cref="CancelMode.Abort" qualifyHint="true"/> or <see langword="false"/> from the
    ///   method, this property is <em>not</em> automatically set to <see langword="true"/>.
    ///   Instead, the method should explicitly set the <see cref="HelpRequested"/> property if it
    ///   wants usage help to be displayed.
    /// </para>
    /// <code>
    /// [CommandLineArgument]
    /// public static CancelMode MethodArgument(CommandLineParser parser)
    /// {
    ///     parser.HelpRequested = true;
    ///     return CancelMode.Abort;
    /// }
    /// </code>
    /// </remarks>
    public bool HelpRequested { get; set; }

    /// <summary>
    /// Gets the <see cref="LocalizedStringProvider"/> implementation used to get strings for
    /// error messages and usage help.
    /// </summary>
    /// <value>
    /// An instance of a class inheriting from the <see cref="LocalizedStringProvider"/> class.
    /// </value>
    /// <seealso cref="ParseOptions.StringProvider" qualifyHint="true"/>
    public LocalizedStringProvider StringProvider => _parseOptions.StringProvider;

    /// <summary>
    /// Gets the class validators for the arguments class.
    /// </summary>
    /// <value>
    /// A list of <see cref="ClassValidationAttribute"/> instances.
    /// </value>
    public IEnumerable<ClassValidationAttribute> Validators
        => ArgumentsType.GetCustomAttributes<ClassValidationAttribute>();

    /// <summary>
    /// Gets the string comparison used for argument names.
    /// </summary>
    /// <value>
    /// One of the values of the <see cref="StringComparison"/> enumeration.
    /// </value>
    /// <seealso cref="ParseOptionsAttribute.CaseSensitive" qualifyHint="true"/>
    /// <seealso cref="ParseOptions.ArgumentNameComparison" qualifyHint="true"/>
    public StringComparison ArgumentNameComparison { get; }

    /// <summary>
    /// Gets the arguments supported by this <see cref="CommandLineParser"/> instance.
    /// </summary>
    /// <value>
    /// A list of all the arguments.
    /// </value>
    /// <remarks>
    /// <para>
    ///   The <see cref="Arguments"/> property can be used to retrieve additional information about the arguments, including their name, description,
    ///   and default value. Their current value can also be retrieved this way, in addition to using the arguments type directly.
    /// </para>
    /// <para>
    ///   To find an argument by name or alias, use the <see cref="GetArgument"/> or
    ///   <see cref="GetShortArgument"/> method.
    /// </para>
    /// </remarks>
    public ImmutableArray<CommandLineArgument> Arguments => _arguments;

    /// <summary>
    /// Gets the automatic help argument, or an argument with the same name, if there is one.
    /// </summary>
    /// <value>
    /// A <see cref="CommandLineArgument"/> instance, or <see langword="null"/> if the automatic
    /// help argument was disabled using the <see cref="ParseOptions"/> class or the
    /// <see cref="ParseOptionsAttribute"/> attribute.
    /// </value>
    /// <remarks>
    /// <para>
    ///   If the automatic help argument is enabled, this will return either the created help
    ///   argument, or the argument that conflicted with its name or one of its aliases, which is
    ///   assumed to be the argument used to display help in that case.
    /// </para>
    /// <para>
    ///   This is used the <see cref="UsageWriter.WriteMoreInfoMessage" qualifyHint="true"/> method to determine
    ///   whether to show the message and the actual name of the argument to use.
    /// </para>
    /// </remarks>
    public CommandLineArgument? HelpArgument { get; private set; }

    /// <summary>
    /// Gets the result of the last command line argument parsing operation.
    /// </summary>
    /// <value>
    /// An instance of the <see cref="CommandLine.ParseResult" qualifyHint="true"/> class.
    /// </value>
    /// <remarks>
    /// <para>
    ///   Use this property to get the name of the argument that canceled parsing, or to get
    ///   error information if the <see cref="ParseWithErrorHandling()"/> method returns
    ///   <see langword="null"/>.
    /// </para>
    /// </remarks>
    public ParseResult ParseResult { get; private set; }

    /// <summary>
    /// Gets the kind of provider that was used to determine the available arguments.
    /// </summary>
    /// <value>
    /// One of the values of the <see cref="Support.ProviderKind" qualifyHint="true"/> enumeration.
    /// </value>
    public ProviderKind ProviderKind => _provider.Kind;

    internal IComparer<char>? ShortArgumentNameComparer => _argumentsByShortName?.Comparer;


    /// <summary>
    /// Gets the name of the executable used to invoke the application.
    /// </summary>
    /// <param name="includeExtension">
    ///   <see langword="true"/> to include the file name extension in the result; otherwise,
    ///   <see langword="false"/>.
    /// </param>
    /// <returns>
    /// The file name of the application's executable, with or without extension.
    /// </returns>
    /// <remarks>
    /// <para>
    ///   To determine the executable name, this method first checks the <see cref="Environment.ProcessPath" qualifyHint="true"/>
    ///   property (if using .Net 6.0 or later). If using the .Net Standard package, or if
    ///   <see cref="Environment.ProcessPath" qualifyHint="true"/> returns "dotnet", it checks the first item in
    ///   the array returned by <see cref="Environment.GetCommandLineArgs" qualifyHint="true"/>, and finally falls
    ///   back to the file name of the entry point assembly.
    /// </para>
    /// <para>
    ///   The return value of this function is used as the default executable name to show in
    ///   the usage syntax when generating usage help, unless overridden by the <see cref="UsageWriter.ExecutableName" qualifyHint="true"/>
    ///   property.
    /// </para>
    /// </remarks>
    /// <seealso cref="UsageWriter.IncludeExecutableExtension" qualifyHint="true"/>
    public static string GetExecutableName(bool includeExtension = false)
    {
        string? path = null;
        string? nameWithoutExtension = null;
#if NET6_0_OR_GREATER
        // Prefer this because it actually returns the exe name, not the dll.
        path = Environment.ProcessPath;

        // Fall back if this returned the dotnet executable.
        nameWithoutExtension = Path.GetFileNameWithoutExtension(path);
        if (nameWithoutExtension == "dotnet")
        {
            path = null;
            nameWithoutExtension = null;
        }
#endif
<<<<<<< HEAD
        // The GetCommandLineArgs method should always return at least one item, but just in case.
=======

        // The array returned by GetCommandLineArgs should always contain at least one element, but
        // just in case.
>>>>>>> 71c1be16
        path ??= Environment.GetCommandLineArgs().FirstOrDefault() ?? string.Empty;
        if (path == null)
        {
            path = string.Empty;
        }
        else if (includeExtension)
        {
            path = Path.GetFileName(path);
        }
        else
        {
            path = nameWithoutExtension ?? Path.GetFileNameWithoutExtension(path);
        }

        return path;
    }

    /// <summary>
    /// Writes command line usage help using the specified <see cref="UsageWriter"/> instance.
    /// </summary>
    /// <param name="usageWriter">
    ///   The <see cref="UsageWriter"/> to use to create the usage. If <see langword="null"/>,
    ///   the value from the <see cref="ParseOptions.UsageWriter" qualifyHint="true"/> property in the
    ///   <see cref="Options"/> property is sued.
    /// </param>
    /// <remarks>
    ///   <para>
    ///     The usage help consists of first the <see cref="Description"/>, followed by the usage
    ///     syntax, followed by a description of all the arguments.
    ///   </para>
    ///   <para>
    ///     You can add descriptions to the usage text by applying the <see cref="DescriptionAttribute"/>
    ///     attribute to your command line arguments type, and the properties and methods defining
    ///     command line arguments.
    ///   </para>
    ///   <para>
    ///     Color is applied to the output only if the <see cref="UsageWriter"/> instance
    ///     has enabled it.
    ///   </para>
    /// </remarks>
    /// <seealso cref="GetUsage"/>
    public void WriteUsage(UsageWriter? usageWriter = null)
    {
        usageWriter ??= _parseOptions.UsageWriter;
        usageWriter.WriteParserUsage(this);
    }

    /// <summary>
    /// Gets a string containing command line usage help.
    /// </summary>
    /// <param name="maximumLineLength">
    ///   The maximum line length of lines in the usage text. A value less than 1 or larger
    ///   than 65536 is interpreted as infinite line length.
    /// </param>
    /// <param name="usageWriter">
    ///   The <see cref="UsageWriter"/> to use to create the usage. If <see langword="null"/>,
    ///   the value from the <see cref="ParseOptions.UsageWriter" qualifyHint="true"/> property in the
    ///   <see cref="Options"/> property is used.
    /// </param>
    /// <returns>
    ///   A string containing usage help for the command line options defined by the type
    ///   specified by <see cref="ArgumentsType"/>.
    /// </returns>
    /// <remarks>
    ///   <inheritdoc cref="WriteUsage"/>
    /// </remarks>
    public string GetUsage(UsageWriter? usageWriter = null, int maximumLineLength = 0)
    {
        usageWriter ??= _parseOptions.UsageWriter;
        return usageWriter.GetUsage(this, maximumLineLength: maximumLineLength);
    }

    /// <summary>
    /// Parses the arguments returned by the <see cref="Environment.GetCommandLineArgs" qualifyHint="true"/>
    /// method.
    /// </summary>
    /// <returns>
    ///   An instance of the type specified by the <see cref="ArgumentsType"/> property, or
    ///   <see langword="null"/> if argument parsing was canceled by the <see cref="ArgumentParsed"/>
    ///   event handler, the <see cref="CommandLineArgumentAttribute.CancelParsing" qualifyHint="true"/> property,
    ///   or a method argument that returned <see cref="CancelMode.Abort" qualifyHint="true"/> or
    ///   <see langword="false"/>.
    /// </returns>
    /// <remarks>
    /// <para>
    ///   If the return value is <see langword="null"/>, check the <see cref="HelpRequested"/>
    ///   property to see if usage help should be displayed.
    /// </para>
    /// </remarks>
    /// <exception cref="CommandLineArgumentException">
    ///   An error occurred parsing the command line. Check the <see cref="CommandLineArgumentException.Category" qualifyHint="true"/>
    ///   property for the exact reason for the error.
    /// </exception>
    public object? Parse()
    {
        // GetCommandLineArgs include the executable, so skip it.
        return Parse(Environment.GetCommandLineArgs().AsMemory(1));
    }

    /// <inheritdoc cref="Parse()" />
    /// <summary>
    /// Parses the specified command line arguments.
    /// </summary>
    /// <param name="args">The command line arguments.</param>
    /// <exception cref="ArgumentNullException">
    ///   <paramref name="args"/> is <see langword="null"/>.
    /// </exception>
    public object? Parse(string[] args)
    {
        if (args == null)
        {
            throw new ArgumentNullException(nameof(args));
        }

        return Parse(args.AsMemory());
    }

    /// <inheritdoc cref="Parse()" />
    /// <summary>
    /// Parses the specified command line arguments.
    /// </summary>
    /// <param name="args">The command line arguments.</param>
    public object? Parse(ReadOnlyMemory<string> args)
    {
        var state = new ParseState() 
        { 
            Parser = this,
            Arguments = args,
        };

        try
        {
            HelpRequested = false;
            return ParseCore(ref state);
        }
        catch (CommandLineArgumentException ex)
        {
            HelpRequested = true;
            ParseResult = ParseResult.FromException(ex, args.Slice(state.Index));
            throw;
        }
    }

    /// <summary>
    /// Parses the arguments returned by the <see cref="Environment.GetCommandLineArgs" qualifyHint="true"/>
    /// method, and displays error messages and usage help if required.
    /// </summary>
    /// <returns>
    ///   An instance of the type specified by the <see cref="ArgumentsType"/> property, or
    ///   <see langword="null"/> if an error occurred, or argument parsing was canceled by the
    ///   <see cref="CommandLineArgumentAttribute.CancelParsing" qualifyHint="true"/> property or a method argument
    ///   that returned <see cref="CancelMode.Abort" qualifyHint="true"/> or <see langword="false"/>.
    /// </returns>
    /// <remarks>
    /// <para>
    ///   If an error occurs or parsing is canceled, it prints errors to the <see cref="ParseOptions.Error" qualifyHint="true"/>
    ///   stream, and usage help using the <see cref="UsageWriter"/> if the <see cref="HelpRequested"/>
    ///   property is <see langword="true"/>. It then returns <see langword="null"/>.
    /// </para>
    /// <para>
    ///   If the return value is <see langword="null"/>, check the <see cref="ParseResult"/>
    ///   property for more information about whether an error occurred or parsing was
    ///   canceled.
    /// </para>
    /// <para>
    ///   This method will never throw a <see cref="CommandLineArgumentException"/> exception.
    /// </para>
    /// </remarks>
    public object? ParseWithErrorHandling()
    {
        // GetCommandLineArgs includes the executable, so skip it.
        return ParseWithErrorHandling(Environment.GetCommandLineArgs().AsMemory(1));
    }

    /// <inheritdoc cref="ParseWithErrorHandling()" />
    /// <summary>
    /// Parses the specified command line arguments and displays error messages and usage help if
    /// required.
    /// </summary>
    /// <param name="args">The command line arguments.</param>
    /// <exception cref="ArgumentNullException">
    ///   <paramref name="args"/> is <see langword="null"/>.
    /// </exception>
    public object? ParseWithErrorHandling(string[] args)
    {
        if (args == null)
        {
            throw new ArgumentNullException(nameof(args));
        }

        return ParseWithErrorHandling(args.AsMemory());
    }

    /// <inheritdoc cref="ParseWithErrorHandling()" />
    /// <summary>
    /// Parses the specified command line arguments, and displays error messages and usage help if
    /// required.
    /// </summary>
    /// <param name="args">The command line arguments.</param>
    public object? ParseWithErrorHandling(ReadOnlyMemory<string> args)
    {
        EventHandler<DuplicateArgumentEventArgs>? handler = null;
        if (_parseOptions.DuplicateArgumentsOrDefault == ErrorMode.Warning)
        {
            handler = (sender, e) =>
            {
                var warning = StringProvider.DuplicateArgumentWarning(e.Argument.ArgumentName);
                WriteError(_parseOptions, warning, _parseOptions.WarningColor);
            };

            DuplicateArgument += handler;
        }

        var helpMode = UsageHelpRequest.Full;
        object? result = null;
        try
        {
            result = Parse(args);
        }
        catch (CommandLineArgumentException ex)
        {
            WriteError(_parseOptions, ex.Message, _parseOptions.ErrorColor, true);
            helpMode = _parseOptions.ShowUsageOnError;
        }
        finally
        {
            if (handler != null)
            {
                DuplicateArgument -= handler;
            }
        }

        if (HelpRequested)
        {
            _parseOptions.UsageWriter.WriteParserUsage(this, helpMode);
        }

        return result;
    }

    /// <summary>
    /// Parses the arguments returned by the <see cref="Environment.GetCommandLineArgs" qualifyHint="true"/>
    /// method using the type <typeparamref name="T"/>.
    /// </summary>
    /// <typeparam name="T">The type defining the command line arguments.</typeparam>
    /// <param name="options">
    ///   The options that control parsing behavior and usage help formatting. If
    ///   <see langword="null" />, the default options are used.
    /// </param>
    /// <returns>
    ///   An instance of the type <typeparamref name="T"/>, or <see langword="null"/> if an
    ///   error occurred, or argument parsing was canceled by the <see cref="CommandLineArgumentAttribute.CancelParsing" qualifyHint="true"/>
    ///   property or a method argument that returned <see cref="CancelMode.Abort" qualifyHint="true"/>
    ///   or <see langword="false"/>.
    /// </returns>
    /// <exception cref="CommandLineArgumentException">
    ///   <inheritdoc cref="Parse()"/>
    /// </exception>
    /// <exception cref="NotSupportedException">
    ///   The <see cref="CommandLineParser"/> cannot use <typeparamref name="T"/> as the command
    ///   line arguments type, because it violates one of the rules concerning argument names or
    ///   positions, or has an argument type that cannot be parsed.
    /// </exception>
    /// <remarks>
    /// <para>
    ///   This is a convenience function that instantiates a <see cref="CommandLineParser{T}"/>,
    ///   calls the <see cref="CommandLineParser{T}.ParseWithErrorHandling()"/> method, and returns
    ///   the result. If an error occurs or parsing is canceled, it prints errors to the
    ///   <see cref="ParseOptions.Error" qualifyHint="true"/> stream, and usage help to the
    ///   <see cref="UsageWriter"/> if the <see cref="HelpRequested"/> property is <see langword="true"/>.
    ///   It then returns <see langword="null"/>.
    /// </para>
    /// <para>
    ///   If the <see cref="ParseOptions.Error" qualifyHint="true"/> parameter is <see langword="null"/>, output is
    ///   written to a <see cref="LineWrappingTextWriter"/> for the standard error stream,
    ///   wrapping at the console's window width. If the stream is redirected, output may still
    ///   be wrapped, depending on the value returned by <see cref="Console.WindowWidth" qualifyHint="true"/>.
    /// </para>
    /// <para>
    ///   Color is applied to the output depending on the value of the <see cref="UsageWriter.UseColor" qualifyHint="true"/>
    ///   property, the <see cref="ParseOptions.UseErrorColor" qualifyHint="true"/> property, and the capabilities
    ///   of the console.
    /// </para>
    /// <para>
    ///   If you want more control over the parsing process, including custom error/usage output
    ///   or handling the <see cref="ArgumentParsed"/> event, you should use the
    ///   instance <see cref="CommandLineParser{T}.Parse()" qualifyHint="true"/> or
    ///   <see cref="CommandLineParser{T}.ParseWithErrorHandling()" qualifyHint="true"/> method.
    /// </para>
    /// <para>
    ///   This method uses reflection to determine the arguments defined by the type <typeparamref name="T"/>
    ///   at runtime, unless the type has the <see cref="GeneratedParserAttribute"/> applied. For a
    ///   type using that attribute, you can also use the generated static
    ///   <see cref="IParserProvider{TSelf}.CreateParser" qualifyHint="true"/> or
    ///   <see cref="IParser{TSelf}.Parse(ParseOptions?)" qualifyHint="true"/> methods on the
    ///   arguments class instead.
    /// </para>
    /// </remarks>
#if NET6_0_OR_GREATER
    [RequiresUnreferencedCode("Argument information cannot be statically determined using reflection. Consider using the GeneratedParserAttribute.", Url = UnreferencedCodeHelpUrl)]
#endif
#if NET7_0_OR_GREATER
    [RequiresDynamicCode("Consider using the GeneratedParserAttribute.")]
#endif
    public static T? Parse<T>(ParseOptions? options = null)
        where T : class
    {
        var parser = new CommandLineParser<T>(options);
        return parser.ParseWithErrorHandling();
    }

    /// <summary>
    /// Parses the specified command line arguments using the type <typeparamref name="T"/>.
    /// </summary>
    /// <typeparam name="T">The type defining the command line arguments.</typeparam>
    /// <param name="args">The command line arguments.</param>
    /// <param name="options">
    ///   The options that control parsing behavior and usage help formatting. If
    ///   <see langword="null" />, the default options are used.
    /// </param>
    /// <returns>
    ///   <inheritdoc cref="Parse{T}(ParseOptions?)"/>
    /// </returns>
    /// <exception cref="NotSupportedException">
    ///   <inheritdoc cref="Parse{T}(ParseOptions?)"/>
    /// </exception>
    /// <remarks>
    ///   <inheritdoc cref="Parse{T}(ParseOptions?)"/>
    /// </remarks>
#if NET6_0_OR_GREATER
    [RequiresUnreferencedCode("Argument information cannot be statically determined using reflection. Consider using the GeneratedParserAttribute.", Url = UnreferencedCodeHelpUrl)]
#endif
#if NET7_0_OR_GREATER
    [RequiresDynamicCode("Consider using the GeneratedParserAttribute.")]
#endif
    public static T? Parse<T>(ReadOnlyMemory<string> args, ParseOptions? options = null)
        where T : class
    {
        var parser = new CommandLineParser<T>(options);
        return parser.ParseWithErrorHandling(args);
    }


    /// <summary>
    /// Parses the specified command line arguments using the type <typeparamref name="T"/>.
    /// </summary>
    /// <typeparam name="T">The type defining the command line arguments.</typeparam>
    /// <param name="args">The command line arguments.</param>
    /// <param name="options">
    ///   The options that control parsing behavior and usage help formatting. If
    ///   <see langword="null" />, the default options are used.
    /// </param>
    /// <returns>
    ///   <inheritdoc cref="Parse{T}(ParseOptions?)"/>
    /// </returns>
    /// <exception cref="ArgumentNullException">
    ///   <paramref name="args"/> is <see langword="null"/>.
    /// </exception>
    /// <exception cref="CommandLineArgumentException">
    ///   <inheritdoc cref="Parse()"/>
    /// </exception>
    /// <exception cref="NotSupportedException">
    ///   <inheritdoc cref="Parse{T}(ParseOptions?)"/>
    /// </exception>
    /// <remarks>
    ///   <inheritdoc cref="Parse{T}(ParseOptions?)"/>
    /// </remarks>
#if NET6_0_OR_GREATER
    [RequiresUnreferencedCode("Argument information cannot be statically determined using reflection. Consider using the GeneratedParserAttribute.", Url = UnreferencedCodeHelpUrl)]
#endif
#if NET7_0_OR_GREATER
    [RequiresDynamicCode("Consider using the GeneratedParserAttribute.")]
#endif
    public static T? Parse<T>(string[] args, ParseOptions? options = null)
        where T : class
    {
        var parser = new CommandLineParser<T>(options);
        return parser.ParseWithErrorHandling(args);
    }

    /// <summary>
    /// Gets a command line argument by name or alias.
    /// </summary>
    /// <param name="name">The name or alias of the argument.</param>
    /// <returns>The <see cref="CommandLineArgument"/> instance containing information about
    /// the argument, or <see langword="null" /> if the argument was not found.</returns>
    /// <exception cref="ArgumentNullException"><paramref name="name"/> is <see langword="null"/>.</exception>
    /// <remarks>
    /// <para>
    ///   If the <see cref="Mode"/> property is <see cref="ParsingMode.LongShort" qualifyHint="true"/>, this uses
    ///   the long name and long aliases of the argument.
    /// </para>
    /// <para>
    ///   This method only uses the actual names and aliases; it does not consider auto prefix
    ///   aliases regardless of the value of the <see cref="ParseOptions.AutoPrefixAliases" qualifyHint="true"/>
    ///   property.
    /// </para>
    /// </remarks>
    public CommandLineArgument? GetArgument(string name)
    {
        if (name == null)
        {
            throw new ArgumentNullException(nameof(name));
        }

        if (_argumentsByName.TryGetValue(name.AsMemory(), out var argument))
        {
            return argument;
        }
        else
        {
            return null;
        }
    }

    /// <summary>
    /// Gets a command line argument by short name or alias.
    /// </summary>
    /// <param name="shortName">The short name of the argument.</param>
    /// <returns>The <see cref="CommandLineArgument"/> instance containing information about
    /// the argument, or <see langword="null" /> if the argument was not found.</returns>
    /// <remarks>
    /// <para>
    ///   If <see cref="Mode"/> is not <see cref="ParsingMode.LongShort" qualifyHint="true"/>, this
    ///   method always returns <see langword="null"/>
    /// </para>
    /// </remarks>
    public CommandLineArgument? GetShortArgument(char shortName)
    {
        if (_argumentsByShortName != null && _argumentsByShortName.TryGetValue(shortName, out var argument))
        {
            return argument;
        }
        else
        {
            return null;
        }
    }

    /// <summary>
    /// Gets the default argument name prefixes for the current platform.
    /// </summary>
    /// <returns>
    /// An array containing the default prefixes for the current platform.
    /// </returns>
    /// <remarks>
    /// <para>
    ///   The default prefixes for each platform are:
    /// </para>
    /// <list type="table">
    ///   <listheader>
    ///     <term>Platform</term>
    ///     <description>Prefixes</description>
    ///   </listheader>
    ///   <item>
    ///     <term>Windows</term>
    ///     <description>'-' and '/'</description>
    ///   </item>
    ///   <item>
    ///     <term>Other</term>
    ///     <description>'-'</description>
    ///   </item>
    /// </list>
    /// <para>
    ///   If the <see cref="Mode"/> property is <see cref="ParsingMode.LongShort" qualifyHint="true"/>, these
    ///   prefixes will be used for short argument names. The <see cref="DefaultLongArgumentNamePrefix"/>
    ///   constant is the default prefix for long argument names regardless of platform.
    /// </para>
    /// </remarks>
    /// <seealso cref="ArgumentNamePrefixes"/>
    /// <seealso cref="ParseOptionsAttribute.ArgumentNamePrefixes" qualifyHint="true"/>
    /// <seealso cref="ParseOptions.ArgumentNamePrefixes" qualifyHint="true"/>
    public static ImmutableArray<string> GetDefaultArgumentNamePrefixes()
    {
        return RuntimeInformation.IsOSPlatform(OSPlatform.Windows)
            ? ImmutableArray.Create("-", "/")
            : ImmutableArray.Create("-");
    }

    /// <summary>
    /// Gets the default characters used to separate the name and the value of an argument.
    /// </summary>
    /// <returns>
    /// The default characters used to separate the name and the value of an argument, which are
    /// ':' and '='.
    /// </returns>
    /// <remarks>
    /// The return value of this method is used as the default value of the <see cref="NameValueSeparators"/> property.
    /// </remarks>
    /// <seealso cref="AllowWhiteSpaceValueSeparator"/>
    public static ImmutableArray<char> GetDefaultNameValueSeparators() => ImmutableArray.Create(':', '=');

    /// <summary>
    /// Raises the <see cref="ArgumentParsed"/> event.
    /// </summary>
    /// <param name="e">The data for the event.</param>
    protected virtual void OnArgumentParsed(ArgumentParsedEventArgs e) => ArgumentParsed?.Invoke(this, e);

    /// <summary>
    /// Raises the <see cref="DuplicateArgument"/> event.
    /// </summary>
    /// <param name="e">The data for the event.</param>
    protected virtual void OnDuplicateArgument(DuplicateArgumentEventArgs e) => DuplicateArgument?.Invoke(this, e);

    /// <summary>
    /// Raises the <see cref="UnknownArgument"/> event.
    /// </summary>
    /// <param name="e">The data for the event.</param>
    protected virtual void OnUnknownArgument(UnknownArgumentEventArgs e) => UnknownArgument?.Invoke(this, e);

    internal static bool ShouldIndent(LineWrappingTextWriter writer) => writer.MaximumLineLength is 0 or >= 30;

    internal static void WriteError(ParseOptions options, string message, TextFormat color, bool blankLine = false)
    {
        using var errorVtSupport = options.EnableErrorColor();
        using var error = DisposableWrapper.Create(options.Error, LineWrappingTextWriter.ForConsoleError);
        if (errorVtSupport.IsSupported)
        {
            error.Inner.Write(color);
        }

        error.Inner.Write(message);
        if (errorVtSupport.IsSupported)
        {
            error.Inner.Write(options.UsageWriter.ColorReset);
        }

        error.Inner.WriteLine();
        if (blankLine)
        {
            error.Inner.WriteLine();
        }
    }

    private static ImmutableArray<string> DetermineArgumentNamePrefixes(ParseOptions options)
    {
        if (options.ArgumentNamePrefixes == null)
        {
            return GetDefaultArgumentNamePrefixes();
        }
        else
        {
            var result = options.ArgumentNamePrefixes.ToImmutableArray();
            if (result.Length == 0)
            {
                throw new ArgumentException(Properties.Resources.EmptyArgumentNamePrefixes, nameof(options));
            }

            if (result.Any(prefix => string.IsNullOrWhiteSpace(prefix)))
            {
                throw new ArgumentException(Properties.Resources.EmptyArgumentNamePrefix, nameof(options));
            }

            return result;
        }
    }

    private static ImmutableArray<char> DetermineNameValueSeparators(ParseOptions options)
    {
        if (options.NameValueSeparators == null)
        {
            return GetDefaultNameValueSeparators();
        }
        else
        {
            var result = options.NameValueSeparators.ToImmutableArray();
            if (result.Length == 0)
            {
                throw new ArgumentException(Properties.Resources.EmptyNameValueSeparators, nameof(options));
            }

            return result;
        }
    }

    private int DetermineMemberArguments(ImmutableArray<CommandLineArgument>.Builder builder)
    {
        int additionalPositionalArgumentCount = 0;
        foreach (var argument in _provider.GetArguments(this))
        {
            AddNamedArgument(argument, builder);
            if (argument.Position != null)
            {
                ++additionalPositionalArgumentCount;
            }
        }

        return additionalPositionalArgumentCount;
    }

    private void DetermineAutomaticArguments(ImmutableArray<CommandLineArgument>.Builder builder)
    {
        bool autoHelp = Options.AutoHelpArgumentOrDefault;
        if (autoHelp)
        {
            var (argument, created) = CommandLineArgument.CreateAutomaticHelp(this);

            if (created)
            {
                AddNamedArgument(argument, builder);
            }

            HelpArgument = argument;
        }

        bool autoVersion = Options.AutoVersionArgumentOrDefault;
        if (autoVersion && !_provider.IsCommand)
        {
            var argument = CommandLineArgument.CreateAutomaticVersion(this);

            if (argument != null)
            {
                AddNamedArgument(argument, builder);
            }
        }
    }

    private void AddNamedArgument(CommandLineArgument argument, ImmutableArray<CommandLineArgument>.Builder builder)
    {
        if (_nameValueSeparators.Any(separator => argument.ArgumentName.Contains(separator)))
        {
            throw new NotSupportedException(string.Format(CultureInfo.CurrentCulture, Properties.Resources.ArgumentNameContainsSeparatorFormat, argument.ArgumentName));
        }

        if (argument.HasLongName)
        {
            _argumentsByName.Add(argument.ArgumentName.AsMemory(), argument);
            foreach (string alias in argument.Aliases)
            {
                _argumentsByName.Add(alias.AsMemory(), argument);
            }
        }

        if (_argumentsByShortName != null && argument.HasShortName)
        {
            _argumentsByShortName.Add(argument.ShortName, argument);
            foreach (var alias in argument.ShortAliases)
            {
                _argumentsByShortName.Add(alias, argument);
            }
        }

        // The generated provider needs values for arguments that use a required property to be
        // supplied to the CreateInstance method in the exact order they were originally returned,
        // so a separate list is maintained for that. The reflection provider doesn't need these
        // values at all.
        if (_provider.Kind != ProviderKind.Reflection && argument.IsRequiredProperty)
        {
            _requiredPropertyArguments ??= new();
            _requiredPropertyArguments.Add(argument);
        }

        builder.Add(argument);
    }

    private void VerifyPositionalArgumentRules()
    {
        bool hasOptionalArgument = false;
        bool hasMultiValueArgument = false;

        for (int x = 0; x < _positionalArgumentCount; ++x)
        {
            CommandLineArgument argument = _arguments[x];

            if (hasMultiValueArgument)
            {
                throw new NotSupportedException(Properties.Resources.ArrayNotLastArgument);
            }

            if (argument.IsRequired && hasOptionalArgument)
            {
                throw new NotSupportedException(Properties.Resources.InvalidOptionalArgumentOrder);
            }

            if (!argument.IsRequired)
            {
                hasOptionalArgument = true;
            }

            if (argument.MultiValueInfo != null)
            {
                hasMultiValueArgument = true;
            }

            argument.Position = x;
        }
    }

    private object? ParseCore(ref ParseState state)
    {
        Reset();
        for (; state.Index < state.Arguments.Length; ++state.Index)
        {
            var token = state.Arguments.Span[state.Index];
            state.ResetForNextArgument();
            if (!state.PositionalOnly && token == _longArgumentNamePrefix)
            {
                if (_parseOptions.PrefixTerminationOrDefault == PrefixTerminationMode.PositionalOnly)
                {
                    state.PositionalOnly = true;
                    continue;
                }
                else if (_parseOptions.PrefixTerminationOrDefault == PrefixTerminationMode.CancelWithSuccess)
                {
                    state.CancelParsing = CancelMode.Success;
                    state.ArgumentName = default;
                    break;
                }
            }

            if (state.PositionalOnly || !FindNamedArgument(token, ref state))
            {
                state.IsSpecifiedByPosition = true;
                state.ArgumentValue = token.AsMemory();
                FindPositionalArgument(ref state);
            }

            if (state.IsUnknown)
            {
                HandleUnknownArgument(ref state);
            }

            // Argument can be null without IsUnknown set if the token was a combined short switch
            // argument.
            if (state.Argument != null)
            {
                ParseArgumentValue(ref state);
            }

            if (state.CancelParsing != CancelMode.None)
            {
                break;
            }
        }

        if (state.CancelParsing == CancelMode.Abort)
        {
            ParseResult = ParseResult.FromCanceled(state.RealArgumentName, state.RemainingArguments);
            return null;
        }

        // Check required arguments and post-parsing validation. This is done in usage order.
        foreach (CommandLineArgument argument in _arguments)
        {
            argument.ValidateAfterParsing();
        }

        // Run class validators.
        _provider.RunValidators(this);

        var result = CreateResultInstance();

        ParseResult = state.CancelParsing == CancelMode.None
            ? ParseResult.FromSuccess()
            : ParseResult.FromSuccess(state.Argument?.ArgumentName ?? 
                (state.ArgumentName.Length == 0 ? LongArgumentNamePrefix : state.ArgumentName.ToString()),
                state.RemainingArguments);

        // Reset to false in case it was set by a method argument that didn't cancel parsing.
        HelpRequested = false;
        return result;
    }

    private object CreateResultInstance()
    {
        object commandLineArguments;
        try
        {
            object?[]? requiredPropertyValues = null;
            if (_requiredPropertyArguments != null)
            {
                requiredPropertyValues = new object?[_requiredPropertyArguments.Count];
                for (int i = 0; i < requiredPropertyValues.Length; ++i)
                {
                    requiredPropertyValues[i] = _requiredPropertyArguments[i].Value;
                }
            }

            commandLineArguments = _provider.CreateInstance(this, requiredPropertyValues);
        }
        catch (TargetInvocationException ex)
        {
            throw StringProvider.CreateException(CommandLineArgumentErrorCategory.CreateArgumentsTypeError, ex.InnerException);
        }
        catch (Exception ex)
        {
            throw StringProvider.CreateException(CommandLineArgumentErrorCategory.CreateArgumentsTypeError, ex);
        }

        foreach (CommandLineArgument argument in _arguments)
        {
            // Apply property argument values (this does nothing for method arguments).
            argument.ApplyPropertyValue(commandLineArguments);
        }

        return commandLineArguments;
    }

    private void Reset()
    {
        HelpRequested = false;

        // Reset all arguments to their default value, and mark them as unassigned.
        foreach (var argument in _arguments)
        {
            argument.Reset();
        }
    }

    private void ParseArgumentValue(ref ParseState state)
    {
        Debug.Assert(state.Argument != null);

        var argument = state.Argument!;
        bool parsedValue = false;
        if (state.ArgumentValue == null && !argument.IsSwitch && AllowWhiteSpaceValueSeparator)
        {
            // No value separator was present in the token, but a value is required and white space is
            // allowed. We take the next token as the value. For multi-value arguments that can consume
            // multiple tokens, we keep going until we hit another argument name.
            var allowMultiToken = argument.MultiValueInfo is MultiValueArgumentInfo info
                && (info.AllowWhiteSpaceSeparator || state.IsSpecifiedByPosition);

            int index;
            for (index = state.Index + 1; index < state.Arguments.Length; ++index)
            {
                var stringValue = state.Arguments.Span[index];
                if (CheckArgumentNamePrefix(stringValue) != null)
                {
                    --index;
                    break;
                }

                parsedValue = true;
                state.CancelParsing = ParseArgumentValue(argument, stringValue, stringValue.AsMemory());
                if (state.CancelParsing != CancelMode.None || !allowMultiToken)
                {
                    break;
                }
            }

            state.Index = index;
        }

        // If the value was not parsed above, parse it now. In case there is no value and it's
        // not a switch, CommandLineArgument.SetValue will throw an exception.
        if (!parsedValue)
        {
            state.CancelParsing = ParseArgumentValue(argument, null, state.ArgumentValue);
        }
    }

    private CancelMode ParseArgumentValue(CommandLineArgument argument, string? stringValue, ReadOnlyMemory<char>? memoryValue)
    {
        if (argument.HasValue && argument.MultiValueInfo == null)
        {
            if (!AllowDuplicateArguments)
            {
                throw StringProvider.CreateException(CommandLineArgumentErrorCategory.DuplicateArgument, argument);
            }

            var duplicateEventArgs = stringValue == null
                ? new DuplicateArgumentEventArgs(argument, memoryValue.HasValue, memoryValue ?? default)
                : new DuplicateArgumentEventArgs(argument, stringValue);

            OnDuplicateArgument(duplicateEventArgs);
            if (duplicateEventArgs.KeepOldValue)
            {
                return CancelMode.None;
            }
        }

        var cancelParsing = argument.SetValue(Culture, memoryValue.HasValue, stringValue, (memoryValue ?? default).Span);
        var e = new ArgumentParsedEventArgs(argument)
        {
            CancelParsing = cancelParsing
        };

        if (argument.CancelParsing != CancelMode.None)
        {
            e.CancelParsing = argument.CancelParsing;
        }

        OnArgumentParsed(e);

        if (e.CancelParsing != CancelMode.None)
        {
            // Automatically request help only if the cancellation was due to the
            // CommandLineArgumentAttribute.CancelParsing property.
            if (argument.CancelParsing == CancelMode.Abort)
            {
                HelpRequested = true;
            }
        }

        return e.CancelParsing;
    }

    private static void FindPositionalArgument(ref ParseState state)
    {
        // Skip named positional arguments that have already been specified by name, unless it's
        // a multi-value argument which must be the last positional argument.
        while (state.PositionalArgument is CommandLineArgument current && current.MultiValueInfo == null && current.HasValue)
        {
            ++state.PositionalArgumentIndex;
        }

        state.Argument = state.PositionalArgument;
        if (state.Argument == null)
        {
            state.IsUnknown = true;
            return;
        }

        state.ArgumentName = state.Argument.ArgumentName.AsMemory();
    }

    private bool FindNamedArgument(string token, ref ParseState state)
    {
        if (CheckArgumentNamePrefix(token) is not PrefixInfo prefix)
        {
            return false;
        }

        (state.ArgumentName, state.ArgumentValue) = 
            token.AsMemory(prefix.Prefix.Length).SplitFirstOfAny(_nameValueSeparators.AsSpan());

        if (_argumentsByShortName != null && prefix.Short)
        {
            if (state.ArgumentName.Length == 1)
            {
                state.Argument = GetShortArgument(state.ArgumentName.Span[0]);
                state.IsUnknown = state.Argument == null;
                return true;
            }
            else
            {
                ParseCombinedShortArgument(ref state);
                return true;
            }
        }

        if (state.Argument == null && !_argumentsByName.TryGetValue(state.ArgumentName, out state.Argument))
        {
            if (Options.AutoPrefixAliasesOrDefault)
            {
                state.Argument = GetArgumentByNamePrefix(state.ArgumentName.Span);
            }

            if (state.Argument == null)
            {
                state.IsUnknown = true;
                return true;
            }
        }

        state.Argument.SetUsedArgumentName(state.ArgumentName);
        state.ArgumentName = state.Argument.ArgumentName.AsMemory();
        return true;
    }

    private CommandLineArgument? GetArgumentByNamePrefix(ReadOnlySpan<char> prefix)
    {
        CommandLineArgument? foundArgument = null;
        foreach (var argument in _arguments)
        {
            // Skip arguments without a long name.
            if (Mode == ParsingMode.LongShort && !argument.HasLongName)
            {
                continue;
            }

            var matches = argument.ArgumentName.AsSpan().StartsWith(prefix, ArgumentNameComparison);
            if (!matches)
            {
                foreach (var alias in argument.Aliases)
                {
                    if (alias.AsSpan().StartsWith(prefix, ArgumentNameComparison))
                    {
                        matches = true;
                        break;
                    }
                }
            }

            if (matches)
            {
                if (foundArgument != null)
                {
                    // Prefix is not unique.
                    return null;
                }

                foundArgument = argument;
            }
        }

        return foundArgument;
    }

    private void ParseCombinedShortArgument(ref ParseState state)
    {
        var combinedName = state.ArgumentName.Span;
        foreach (var ch in combinedName)
        {
            var argument = GetShortArgument(ch);
            if (argument == null)
            {
                state.ArgumentName = ch.ToString().AsMemory();
                HandleUnknownArgument(ref state, true);
                continue;
            }

            if (!argument.IsSwitch)
            {
                throw StringProvider.CreateException(CommandLineArgumentErrorCategory.CombinedShortNameNonSwitch,
                    combinedName.ToString());
            }

            state.ArgumentName = argument.ArgumentName.AsMemory();
            state.CancelParsing = ParseArgumentValue(argument, null, state.ArgumentValue);
            if (state.CancelParsing != CancelMode.None)
            {
                break;
            }
        }
    }

    private void HandleUnknownArgument(ref ParseState state, bool isCombined = false)
    {
        var eventArgs = new UnknownArgumentEventArgs(state.Arguments.Span[state.Index], state.ArgumentName,
            state.ArgumentValue ?? default, isCombined);

        OnUnknownArgument(eventArgs);
        if (eventArgs.CancelParsing != CancelMode.None)
        {
            state.CancelParsing = eventArgs.CancelParsing;
            return;
        }

        if (!eventArgs.Ignore)
        {
            if (state.ArgumentName.Length > 0)
            {
                throw StringProvider.CreateException(CommandLineArgumentErrorCategory.UnknownArgument,
                    state.ArgumentName.ToString());
            }


            throw StringProvider.CreateException(CommandLineArgumentErrorCategory.TooManyArguments);
        }
    }

    private PrefixInfo? CheckArgumentNamePrefix(string argument)
    {
        // Even if '-' is the argument name prefix, we consider an argument starting with dash
        // followed by a digit as a value, because it could be a negative number.
        if (argument.Length >= 2 && argument[0] == '-' && char.IsDigit(argument, 1))
        {
            return null;
        }

        foreach (var prefix in _sortedPrefixes)
        {
            if (argument.StartsWith(prefix.Prefix, StringComparison.Ordinal))
            {
                return prefix;
            }
        }

        return null;
    }

#if NET6_0_OR_GREATER
    [RequiresUnreferencedCode("Argument information cannot be statically determined using reflection. Consider using the GeneratedParserAttribute.", Url = UnreferencedCodeHelpUrl)]
#endif
#if NET7_0_OR_GREATER
    [RequiresDynamicCode("Consider using the GeneratedParserAttribute.")]
#endif
    private static ArgumentProvider GetArgumentProvider(Type type, ParseOptions? options)
    {
        // Try to use the generated provider if it exists.
        var forceReflection = options?.ForceReflection ?? ParseOptions.ForceReflectionDefault;
        if (!forceReflection && Attribute.IsDefined(type, typeof(GeneratedParserAttribute)))
        {
            var providerType = type.GetNestedType("OokiiCommandLineArgumentProvider", BindingFlags.NonPublic);
            if (providerType != null && typeof(ArgumentProvider).IsAssignableFrom(providerType))
            {
                return (ArgumentProvider)Activator.CreateInstance(providerType)!;
            }
        }

        return new ReflectionArgumentProvider(type);
    }
}
<|MERGE_RESOLUTION|>--- conflicted
+++ resolved
@@ -1,1986 +1,1982 @@
-﻿using Ookii.CommandLine.Commands;
-using Ookii.CommandLine.Support;
-using Ookii.CommandLine.Terminal;
-using Ookii.CommandLine.Validation;
-using System;
-using System.Collections.Generic;
-using System.Collections.Immutable;
-using System.ComponentModel;
-using System.Diagnostics;
-using System.Diagnostics.CodeAnalysis;
-using System.Globalization;
-using System.IO;
-using System.Linq;
-using System.Reflection;
-using System.Runtime.InteropServices;
-
-namespace Ookii.CommandLine;
-
-/// <summary>
-/// Parses command line arguments defined by a type's properties and methods.
-/// </summary>
-/// <remarks>
-/// <para>
-///   The <see cref="CommandLineParser"/> class parses command line arguments into named,
-///   strongly-typed values. The accepted arguments are defined by the properties and methods of the
-///   type passed to the <see cref="CommandLineParser(Type, ParseOptions)"/> constructor. The result
-///   of a parsing operation is an instance of that type, created using the values that were
-///   supplied on the command line.
-/// </para>
-/// <para>
-///   The arguments type must have a constructor that has no parameters, or a single parameter
-///   with the type <see cref="CommandLineParser"/>, which will receive the instance of the
-///   <see cref="CommandLineParser"/> class that was used to parse the arguments.
-/// </para>
-/// <para>
-///   A property defines a command line argument if it is <see langword="public"/>, not
-///   <see langword="static"/>, and has the <see cref="CommandLineArgumentAttribute"/> attribute
-///   applied. The <see cref="CommandLineArgumentAttribute"/> attribute has properties to
-///   determine the behavior of the argument, such as whether it's required or positional.
-/// </para>
-/// <para>
-///   A method defines a command line argument if it is <see langword="public"/>, <see langword="static"/>,
-///   has the <see cref="CommandLineArgumentAttribute"/> attribute applied, and one of the
-///   signatures shown in the documentation for the <see cref="CommandLineArgumentAttribute"/>
-///   attribute.
-/// </para>
-/// <para>
-///   To parse arguments, invoke the <see cref="Parse()"/> method or one of its overloads, or use
-///   <see cref="ParseWithErrorHandling()"/> or one of its overloads to automatically handle
-///   errors and print usage help when requested.
-/// </para>
-/// <para>
-///   The static <see cref="Parse{T}(ParseOptions)"/> method is a helper that create a
-///   <see cref="CommandLineParser"/> instance, and parse arguments with error handling in a single
-///   call. If using source generation with the <see cref="GeneratedParserAttribute"/> attribute,
-///   you can also use the generated <see cref="IParser{TSelf}.Parse(Ookii.CommandLine.ParseOptions?)" qualifyHint="true"/>
-///   method.
-/// </para>
-/// <para>
-///   The derived type <see cref="CommandLineParser{T}"/> provides strongly-typed instance <see
-///   cref="CommandLineParser{T}.Parse()"/> and <see cref="CommandLineParser{T}.ParseWithErrorHandling()" qualifyHint="true"/>
-///   methods, if you don't wish to use the static methods.
-/// </para>
-/// <para>
-///   The <see cref="CommandLineParser"/> class is for applications with a single (root) command.
-///   If you wish to create an application with subcommands, use the <see cref="CommandManager"/>
-///   class instead.
-/// </para>
-/// <para>
-///   The <see cref="CommandLineParser"/> supports two sets of rules for how to parse arguments;
-///   <see cref="ParsingMode.Default" qualifyHint="true"/> mode and <see cref="ParsingMode.LongShort" qualifyHint="true"/> mode. For
-///   more details on these rules, please see
-///   <see href="https://www.github.com/SvenGroot/Ookii.CommandLine">the documentation on GitHub</see>.
-/// </para>
-/// </remarks>
-/// <threadsafety static="true" instance="false"/>
-/// <seealso cref="CommandLineParser{T}"/>
-/// <seealso cref="CommandManager"/>
-/// <seealso href="https://www.github.com/SvenGroot/Ookii.CommandLine">Usage documentation</seealso>
-public class CommandLineParser
-{
-    #region Nested types
-
-    private sealed class CommandLineArgumentComparer : IComparer<CommandLineArgument>
-    {
-        private readonly StringComparison _comparison;
-
-        public CommandLineArgumentComparer(StringComparison comparison)
-        {
-            _comparison = comparison;
-        }
-
-        public int Compare(CommandLineArgument? x, CommandLineArgument? y)
-        {
-            if (x == null)
-            {
-                if (y == null)
-                {
-                    return 0;
-                }
-                else
-                {
-                    return -1;
-                }
-            }
-            else if (y == null)
-            {
-                return 1;
-            }
-
-            // Positional arguments come before non-positional ones, and must be sorted by position
-            if (x.Position != null)
-            {
-                if (y.Position != null)
-                {
-                    return x.Position.Value.CompareTo(y.Position.Value);
-                }
-                else
-                {
-                    return -1;
-                }
-            }
-            else if (y.Position != null)
-            {
-                return 1;
-            }
-
-            // Non-positional required arguments come before optional arguments
-            if (x.IsRequired)
-            {
-                if (!y.IsRequired)
-                {
-                    return -1;
-                }
-                // If both are required, sort by name
-            }
-            else if (y.IsRequired)
-            {
-                return 1;
-            }
-
-            // Sort the rest by name
-            return string.Compare(x.ArgumentName, y.ArgumentName, _comparison);
-        }
-    }
-
-    private sealed class MemoryComparer : IComparer<ReadOnlyMemory<char>>
-    {
-        private readonly StringComparison _comparison;
-
-        public MemoryComparer(StringComparison comparison)
-        {
-            _comparison = comparison;
-        }
-
-        public int Compare(ReadOnlyMemory<char> x, ReadOnlyMemory<char> y) => x.Span.CompareTo(y.Span, _comparison);
-    }
-
-    private sealed class CharComparer : IComparer<char>
-    {
-        private readonly StringComparison _comparison;
-
-        public CharComparer(StringComparison comparison)
-        {
-            _comparison = comparison;
-        }
-
-        public int Compare(char x, char y)
-        {
-            unsafe
-            {
-                // If anyone knows a better way to compare individual chars according to a
-                // StringComparison, I'd be happy to hear it.
-                var spanX = new ReadOnlySpan<char>(&x, 1);
-                var spanY = new ReadOnlySpan<char>(&y, 1);
-                return spanX.CompareTo(spanY, _comparison);
-            }
-        }
-    }
-
-    private struct PrefixInfo
-    {
-        public string Prefix { get; set; }
-        public bool Short { get; set; }
-    }
-
-    private struct ParseState
-    {
-        public CommandLineParser Parser;
-
-        public ReadOnlyMemory<string> Arguments;
-
-        public int Index;
-
-        public int PositionalArgumentIndex;
-
-        public bool PositionalOnly;
-
-        public CancelMode CancelParsing;
-
-        public CommandLineArgument? Argument;
-
-        public ReadOnlyMemory<char> ArgumentName;
-
-        public ReadOnlyMemory<char>? ArgumentValue;
-
-        public bool IsUnknown;
-
-        public bool IsSpecifiedByPosition;
-
-        public readonly CommandLineArgument? PositionalArgument
-            => PositionalArgumentIndex < Parser._positionalArgumentCount ? Parser.Arguments[PositionalArgumentIndex] : null;
-
-        public readonly string RealArgumentName => Argument?.ArgumentName ?? ArgumentName.ToString();
-
-        public readonly ReadOnlyMemory<string> RemainingArguments => Arguments.Slice(Index + 1);
-
-        public void ResetForNextArgument()
-        {
-            Argument = null;
-            ArgumentName = default;
-            ArgumentValue = null;
-            IsUnknown = false;
-            IsSpecifiedByPosition = false;
-        }
-    }
-
-    #endregion
-
-    private readonly ArgumentProvider _provider;
-    private readonly ImmutableArray<CommandLineArgument> _arguments;
-    private readonly SortedDictionary<ReadOnlyMemory<char>, CommandLineArgument> _argumentsByName;
-    private readonly SortedDictionary<char, CommandLineArgument>? _argumentsByShortName;
-    private readonly int _positionalArgumentCount;
-
-    private readonly ParseOptions _parseOptions;
-    private readonly ParsingMode _mode;
-    private readonly PrefixInfo[] _sortedPrefixes;
-    private readonly ImmutableArray<string> _argumentNamePrefixes;
-    private readonly string? _longArgumentNamePrefix;
-    private readonly ImmutableArray<char> _nameValueSeparators;
-
-    private List<CommandLineArgument>? _requiredPropertyArguments;
-
-    /// <summary>
-    /// Gets the default prefix used for long argument names if the <see cref="Mode"/>
-    /// property is <see cref="ParsingMode.LongShort" qualifyHint="true"/>.
-    /// </summary>
-    /// <value>
-    /// The default long argument name prefix, which is '--'.
-    /// </value>
-    /// <remarks>
-    /// <para>
-    /// This constant is used as the default value of the <see cref="LongArgumentNamePrefix"/>
-    /// property if no custom value was specified using the <see cref="ParseOptions.LongArgumentNamePrefix" qualifyHint="true"/>
-    /// property of the <see cref="ParseOptionsAttribute.LongArgumentNamePrefix" qualifyHint="true"/>
-    /// property.
-    /// </para>
-    /// </remarks>
-    public const string DefaultLongArgumentNamePrefix = "--";
-
-    /// <summary>
-    /// Event raised when an argument is parsed from the command line.
-    /// </summary>
-    /// <remarks>
-    /// <para>
-    ///   Set the <see cref="ArgumentParsedEventArgs.CancelParsing" qualifyHint="true"/> property in
-    ///   the event handler to cancel parsing at the current argument. To have usage help shown
-    ///   by the parse methods that do this automatically, you must set the <see cref="HelpRequested"/>
-    ///   property to <see langword="true"/> explicitly in the event handler.
-    /// </para>
-    /// <para>
-    ///   The <see cref="ArgumentParsedEventArgs.CancelParsing" qualifyHint="true"/> property is
-    ///   initialized to the value of the <see cref="CommandLineArgumentAttribute.CancelParsing" qualifyHint="true"/>
-    ///   property, or the method return value of an argument using <see cref="ArgumentKind.Method" qualifyHint="true"/>.
-    ///   Reset the value to <see cref="CancelMode.None" qualifyHint="true"/> to continue parsing
-    ///   anyway.
-    /// </para>
-    /// <para>
-    ///   This event is invoked after the <see cref="CommandLineArgument.Value" qualifyHint="true"/>
-    ///   and <see cref="CommandLineArgument.UsedArgumentName" qualifyHint="true"/> properties have
-    ///   been set.
-    /// </para>
-    /// </remarks>
-    public event EventHandler<ArgumentParsedEventArgs>? ArgumentParsed;
-
-    /// <summary>
-    /// Event raised when an argument that is not multi-value is specified more than once.
-    /// </summary>
-    /// <remarks>
-    /// <para>
-    ///   Handling this event allows you to inspect the new value, and decide to keep the old
-    ///   or new value. It also allows you to, for instance, print a warning for duplicate
-    ///   arguments.
-    /// </para>
-    /// <para>
-    ///   This event is only raised when the <see cref="AllowDuplicateArguments"/> property is
-    ///   <see langword="true"/>.
-    /// </para>
-    /// </remarks>
-    public event EventHandler<DuplicateArgumentEventArgs>? DuplicateArgument;
-
-    /// <summary>
-    /// Event raised when an unknown argument name or a positional value with no matching argument
-    /// is used.
-    /// </summary>
-    /// <remarks>
-    /// <para>
-    ///   Specifying an argument with an unknown name, or too many positional arguments, is normally
-    ///   an error. By handling this event and setting the
-    ///   <see cref="UnknownArgumentEventArgs.Ignore" qualifyHint="true"/> property to
-    ///   <see langword="true"/>, you can instead continue parsing the remainder of the command
-    ///   line, ignoring the unknown argument.
-    /// </para>
-    /// <para>
-    ///   You can also cancel parsing instead using the
-    ///   <see cref="UnknownArgumentEventArgs.CancelParsing" qualifyHint="true"/> property.
-    /// </para>
-    /// <para>
-    ///   If an unknown argument name is encountered and is followed by a value separated by
-    ///   whitespace, that value will be treated as the next positional argument value. It is not
-    ///   considered to be a value for the unknown argument.
-    /// </para>
-    /// </remarks>
-    public event EventHandler<UnknownArgumentEventArgs>? UnknownArgument;
-
-    internal const string UnreferencedCodeHelpUrl = "https://www.ookii.org/Link/CommandLineSourceGeneration";
-
-    /// <summary>
-    /// Initializes a new instance of the <see cref="CommandLineParser"/> class using the
-    /// specified arguments type and options.
-    /// </summary>
-    /// <param name="argumentsType">The <see cref="Type"/> of the class that defines the command line arguments.</param>
-    /// <param name="options">
-    ///   The options that control parsing behavior, or <see langword="null"/> to use the
-    ///   default options.
-    /// </param>
-    /// <exception cref="ArgumentNullException">
-    ///   <paramref name="argumentsType"/> is <see langword="null"/>.
-    /// </exception>
-    /// <exception cref="NotSupportedException">
-    ///   The <see cref="CommandLineParser"/> cannot use <paramref name="argumentsType"/> as the command line arguments type,
-    ///   because it violates one of the rules concerning argument names or positions, or has an argument type that cannot
-    ///   be parsed.
-    /// </exception>
-    /// <remarks>
-    /// <note>
-    ///   Instead of this constructor, it's recommended to use the <see cref="CommandLineParser{T}"/>
-    ///   class instead.
-    /// </note>
-    /// <para>
-    ///   This constructor uses reflection to determine the arguments defined by the type indicated
-    ///   by <paramref name="argumentsType"/> at runtime, unless the type has the
-    ///   <see cref="GeneratedParserAttribute"/> applied. For a type using that attribute, you can
-    ///   also use the generated static <see cref="IParserProvider{TSelf}.CreateParser" qualifyHint="true"/> or 
-    ///   <see cref="IParser{TSelf}.Parse(ParseOptions?)" qualifyHint="true"/> methods on the arguments class instead.
-    /// </para>
-    /// <para>
-    ///   If the <paramref name="options"/> parameter is not <see langword="null"/>, the
-    ///   instance passed in will be modified to reflect the options from the arguments class's
-    ///   <see cref="ParseOptionsAttribute"/> attribute, if it has one.
-    /// </para>
-    /// <para>
-    ///   Certain properties of the <see cref="ParseOptions"/> class can be changed after the
-    ///   <see cref="CommandLineParser"/> class has been constructed, and still affect the
-    ///   parsing behavior. See the <see cref="Options"/> property for details.
-    /// </para>
-    /// </remarks>
-#if NET6_0_OR_GREATER
-    [RequiresUnreferencedCode("Argument information cannot be statically determined using reflection. Consider using the GeneratedParserAttribute.", Url = UnreferencedCodeHelpUrl)]
-#endif
-#if NET7_0_OR_GREATER
-    [RequiresDynamicCode("Consider using the GeneratedParserAttribute.")]
-#endif
-    public CommandLineParser(Type argumentsType, ParseOptions? options = null)
-        : this(GetArgumentProvider(argumentsType ?? throw new ArgumentNullException(nameof(argumentsType)), options), options)
-    {
-    }
-
-    /// <summary>
-    /// Initializes a new instance of the <see cref="CommandLineParser"/> class using the
-    /// specified arguments type and options.
-    /// </summary>
-    /// <param name="provider">
-    /// The <see cref="ArgumentProvider"/> that defines the command line arguments.
-    /// </param>
-    /// <param name="options">
-    ///   The options that control parsing behavior, or <see langword="null"/> to use the
-    ///   default options.
-    /// </param>
-    /// <exception cref="ArgumentNullException">
-    ///   <paramref name="provider"/> is <see langword="null"/>.
-    /// </exception>
-    /// <exception cref="NotSupportedException">
-    ///   The <see cref="CommandLineParser"/> cannot use <paramref name="provider"/> for the command
-    ///   line arguments, because it violates one of the rules concerning argument names or
-    ///   positions, or has an argument type that cannot be parsed.
-    /// </exception>
-    /// <remarks>
-    /// <para>
-    ///   This constructor supports source generation, and should not typically be used directly
-    ///   by application code.
-    /// </para>
-    /// <para>
-    ///   If the <paramref name="options"/> parameter is not <see langword="null"/>, the
-    ///   instance passed in will be modified to reflect the options from the arguments class's
-    ///   <see cref="ParseOptionsAttribute"/> attribute, if it has one.
-    /// </para>
-    /// <para>
-    ///   Certain properties of the <see cref="ParseOptions"/> class can be changed after the
-    ///   <see cref="CommandLineParser"/> class has been constructed, and still affect the
-    ///   parsing behavior. See the <see cref="Options"/> property for details.
-    /// </para>
-    /// </remarks>
-    /// <seealso cref="GeneratedParserAttribute"/>
-    public CommandLineParser(ArgumentProvider provider, ParseOptions? options = null)
-    {
-        _provider = provider ?? throw new ArgumentNullException(nameof(provider));
-        _parseOptions = options ?? new();
-        var optionsAttribute = _provider.OptionsAttribute;
-        if (optionsAttribute != null)
-        {
-            _parseOptions.Merge(optionsAttribute);
-        }
-
-        _mode = _parseOptions.ModeOrDefault;
-        var comparison = _parseOptions.ArgumentNameComparisonOrDefault;
-        ArgumentNameComparison = comparison;
-        _argumentNamePrefixes = DetermineArgumentNamePrefixes(_parseOptions);
-        _nameValueSeparators = DetermineNameValueSeparators(_parseOptions);
-        var prefixInfos = _argumentNamePrefixes.Select(p => new PrefixInfo { Prefix = p, Short = true });
-        if (_mode == ParsingMode.LongShort || _parseOptions.PrefixTerminationOrDefault != PrefixTerminationMode.None)
-        {
-            _longArgumentNamePrefix = _parseOptions.LongArgumentNamePrefixOrDefault;
-            if (string.IsNullOrWhiteSpace(_longArgumentNamePrefix))
-            {
-                throw new ArgumentException(Properties.Resources.EmptyArgumentNamePrefix, nameof(options));
-            }
-
-            if (_mode == ParsingMode.LongShort)
-            {
-                var longInfo = new PrefixInfo { Prefix = _longArgumentNamePrefix, Short = false };
-                prefixInfos = prefixInfos.Append(longInfo);
-                _argumentsByShortName = new(new CharComparer(comparison));
-            }
-        }
-
-        _sortedPrefixes = prefixInfos.OrderByDescending(info => info.Prefix.Length).ToArray();
-        _argumentsByName = new(new MemoryComparer(comparison));
-
-        var builder = ImmutableArray.CreateBuilder<CommandLineArgument>();
-        _positionalArgumentCount = DetermineMemberArguments(builder);
-        DetermineAutomaticArguments(builder);
-        // Sort the member arguments in usage order (positional first, then required
-        // non-positional arguments, then the rest by name.
-        builder.Sort(new CommandLineArgumentComparer(comparison));
-        if (builder.Count == builder.Capacity)
-        {
-            _arguments = builder.MoveToImmutable();
-        }
-        else
-        {
-            _arguments = builder.ToImmutable();
-        }
-
-        VerifyPositionalArgumentRules();
-    }
-
-    /// <summary>
-    /// Gets the command line argument parsing rules used by the parser.
-    /// </summary>
-    /// <value>
-    /// The <see cref="Ookii.CommandLine.ParsingMode" qualifyHint="true"/> for this parser. The default is
-    /// <see cref="ParsingMode.Default" qualifyHint="true"/>.
-    /// </value>
-    /// <seealso cref="ParseOptionsAttribute.Mode" qualifyHint="true"/>
-    /// <seealso cref="ParseOptions.Mode" qualifyHint="true"/>
-    public ParsingMode Mode => _mode;
-
-    /// <summary>
-    /// Gets the argument name prefixes used by this instance.
-    /// </summary>
-    /// <value>
-    /// A list of argument name prefixes.
-    /// </value>
-    /// <remarks>
-    /// <para>
-    ///   The argument name prefixes are used to distinguish argument names from positional argument
-    ///   values in a command line.
-    /// </para>
-    /// <para>
-    ///   If the <see cref="Mode"/> property is <see cref="ParsingMode.LongShort" qualifyHint="true"/>, these are the
-    ///   prefixes for short argument names. Use the <see cref="LongArgumentNamePrefix"/> property
-    ///   to get the prefix for long argument names.
-    /// </para>
-    /// </remarks>
-    /// <seealso cref="ParseOptionsAttribute.ArgumentNamePrefixes" qualifyHint="true"/>
-    /// <seealso cref="ParseOptions.ArgumentNamePrefixes" qualifyHint="true"/>
-    public ImmutableArray<string> ArgumentNamePrefixes => _argumentNamePrefixes;
-
-    /// <summary>
-    /// Gets the prefix to use for long argument names.
-    /// </summary>
-    /// <value>
-    /// The prefix for long argument names, or <see langword="null"/> if the <see cref="Mode"/>
-    /// property is not <see cref="ParsingMode.LongShort" qualifyHint="true"/> and the
-    /// <see cref="ParseOptions.PrefixTermination" qualifyHint="true"/> property is
-    /// <see cref="PrefixTerminationMode.None" qualifyHint="true"/>.
-    /// </value>
-    /// <remarks>
-    /// <para>
-    ///   The long argument prefix is only used if the <see cref="Mode"/> property is
-    ///   <see cref="ParsingMode.LongShort" qualifyHint="true"/>, or if the
-    ///   <see cref="ParseOptions.PrefixTermination" qualifyHint="true"/> property is not
-    ///   <see cref="PrefixTerminationMode.None" qualifyHint="true"/>. See <see cref="ArgumentNamePrefixes"/> to
-    ///   get the prefixes for short argument names, or for all argument names if the
-    ///   <see cref="Mode"/> property is <see cref="ParsingMode.Default" qualifyHint="true"/>.
-    /// </para>
-    /// </remarks>
-    /// <seealso cref="ParseOptionsAttribute.LongArgumentNamePrefix" qualifyHint="true"/>
-    /// <seealso cref="ParseOptions.LongArgumentNamePrefix" qualifyHint="true"/>
-    public string? LongArgumentNamePrefix => _longArgumentNamePrefix;
-
-    /// <summary>
-    /// Gets the type that was used to define the arguments.
-    /// </summary>
-    /// <value>
-    /// The <see cref="Type"/> that was used to define the arguments.
-    /// </value>
-#if NET6_0_OR_GREATER
-    [DynamicallyAccessedMembers(DynamicallyAccessedMemberTypes.PublicProperties | DynamicallyAccessedMemberTypes.PublicMethods)]
-#endif
-    public Type ArgumentsType => _provider.ArgumentsType;
-
-    /// <summary>
-    /// Gets the friendly name of the application for use in the version information.
-    /// </summary>
-    /// <value>
-    /// The friendly name of the application.
-    /// </value>
-    /// <remarks>
-    /// <para>
-    ///   The friendly name is determined by checking for the <see cref="ApplicationFriendlyNameAttribute"/>
-    ///   attribute first on the arguments type, then on the arguments type's assembly. If
-    ///   neither exists, the <see cref="AssemblyTitleAttribute"/> is used. If that is not present
-    ///   either, the assembly's name is used.
-    /// </para>
-    /// <para>
-    ///   This name is only used in the output of the automatically created "-Version"
-    ///   attribute.
-    /// </para>
-    /// </remarks>
-    public string ApplicationFriendlyName => _provider.ApplicationFriendlyName;
-
-    /// <summary>
-    /// Gets a description that is used when generating usage information.
-    /// </summary>
-    /// <value>
-    /// The description of the command line application.
-    /// </value>
-    /// <remarks>
-    /// <para>
-    ///   If not empty, this description will be added at the top of the usage help created by the
-    ///   <see cref="WriteUsage"/> method. This description can be set by applying the
-    ///   <see cref="DescriptionAttribute"/> attribute to the command line arguments class.
-    /// </para>
-    /// </remarks>
-    public string Description => _provider.Description;
-
-    /// <summary>
-    /// Gets footer text that is used when generating usage information.
-    /// </summary>
-    /// <value>
-    /// The footer text.
-    /// </value>
-    /// <remarks>
-    /// <para>
-    ///   If not empty, this footer will be added at the bottom of the usage help created by the
-    ///   <see cref="WriteUsage"/> method. This footer can be set by applying the
-    ///   <see cref="UsageFooterAttribute"/> attribute to the command line arguments class.
-    /// </para>
-    /// </remarks>
-    public string UsageFooter => _provider.UsageFooter;
-
-    /// <summary>
-    /// Gets the options used by this instance.
-    /// </summary>
-    /// <value>
-    /// An instance of the <see cref="ParseOptions"/> class.
-    /// </value>
-    /// <remarks>
-    /// <para>
-    ///   If you change the value of the <see cref="ParseOptions.Culture" qualifyHint="true"/>, <see cref="ParseOptions.DuplicateArguments" qualifyHint="true"/>,
-    ///   <see cref="ParseOptions.AllowWhiteSpaceValueSeparator" qualifyHint="true"/>, <see cref="StringProvider"/> or
-    ///   <see cref="UsageWriter"/> property, this will affect the behavior of this instance. The
-    ///   other properties of the <see cref="ParseOptions"/> class are only used when the
-    ///   <see cref="CommandLineParser"/> class is constructed, so changing them afterwards will
-    ///   have no effect.
-    /// </para>
-    /// </remarks>
-    public ParseOptions Options => _parseOptions;
-
-    /// <summary>
-    /// Gets the culture used to convert command line argument values from their string representation to the argument type.
-    /// </summary>
-    /// <value>
-    /// The culture used to convert command line argument values from their string representation to the argument type. The default value
-    /// is <see cref="CultureInfo.InvariantCulture" qualifyHint="true"/>.
-    /// </value>
-    /// <remarks>
-    /// <para>
-    ///   Use the <see cref="ParseOptions"/> class to change this value.
-    /// </para>
-    /// </remarks>
-    /// <seealso cref="ParseOptions.Culture" qualifyHint="true"/>
-    public CultureInfo Culture => _parseOptions.Culture;
-
-    /// <summary>
-    /// Gets a value indicating whether duplicate arguments are allowed.
-    /// </summary>
-    /// <value>
-    ///   <see langword="true"/> if it is allowed to supply non-multi-value arguments more than once; otherwise, <see langword="false"/>.
-    ///   The default value is <see langword="false"/>.
-    /// </value>
-    /// <remarks>
-    /// <para>
-    ///   If the <see cref="AllowDuplicateArguments"/> property is <see langword="false"/>, a <see cref="CommandLineArgumentException"/> is thrown by the <see cref="Parse(string[])"/>
-    ///   method if an argument's value is supplied more than once.
-    /// </para>
-    /// <para>
-    ///   If the <see cref="AllowDuplicateArguments"/> property is <see langword="true"/>, the last value supplied for the argument is used if it is supplied multiple times.
-    /// </para>
-    /// <para>
-    ///   The <see cref="AllowDuplicateArguments"/> property has no effect on multi-value or
-    ///   dictionary arguments, which can always be supplied multiple times.
-    /// </para>
-    /// <para>
-    ///   Use the <see cref="ParseOptions"/> or <see cref="ParseOptionsAttribute"/> class to
-    ///   change this value.
-    /// </para>
-    /// </remarks>
-    /// <see cref="ParseOptionsAttribute.DuplicateArguments" qualifyHint="true"/>
-    /// <see cref="ParseOptions.DuplicateArguments" qualifyHint="true"/>
-    public bool AllowDuplicateArguments => _parseOptions.DuplicateArgumentsOrDefault != ErrorMode.Error;
-
-    /// <summary>
-    /// Gets a value indicating whether the name and the value of an argument may be in separate
-    /// argument tokens.
-    /// </summary>
-    /// <value>
-    ///   <see langword="true"/> if names and values can be in separate tokens; <see langword="false"/>
-    ///   if the characters specified in the <see cref="NameValueSeparators"/> property must be
-    ///   used. The default value is <see langword="true"/>.
-    /// </value>
-    /// <remarks>
-    /// <para>
-    ///   If the <see cref="AllowWhiteSpaceValueSeparator"/> property is <see langword="true"/>, the
-    ///   value of an argument can be separated from its name either by using the characters
-    ///   specified in the <see cref="NameValueSeparators"/> property, or by using white space (i.e.
-    ///   by having a second argument that has the value). Given a named argument named "Sample",
-    ///   the command lines <c>-Sample:value</c> and <c>-Sample value</c> are both valid and will
-    ///   assign the value "value" to the argument. In the latter case, the values "-Sample" and
-    ///   "value" will be two separate entry in the <see cref="string"/> array with the unparsed
-    ///   arguments.
-    /// </para>
-    /// <para>
-    ///   If the <see cref="AllowWhiteSpaceValueSeparator"/> property is <see langword="false"/>,
-    ///   only the characters specified in the <see cref="NameValueSeparators"/> property are
-    ///   allowed to separate the value from the name. The command line <c>-Sample:value</c> still
-    ///   assigns the value "value" to the argument, but for the command line `-Sample value` the
-    ///   argument is considered not to have a value (which is only valid if
-    ///   <see cref="CommandLineArgument.IsSwitch" qualifyHint="true"/> is <see langword="true"/>), and "value" is
-    ///   considered to be the value for the next positional argument.
-    /// </para>
-    /// <para>
-    ///   For switch arguments (the <see cref="CommandLineArgument.IsSwitch" qualifyHint="true"/> property is <see langword="true"/>),
-    ///   only the characters specified in the <see cref="NameValueSeparators"/> property are allowed
-    ///   to specify an explicit value regardless of the value of the <see cref="AllowWhiteSpaceValueSeparator"/>
-    ///   property. Given a switch argument named "Switch"  the command line <c>-Switch false</c>
-    ///   is interpreted to mean that the value of "Switch" is <see langword="true"/> and the value of the
-    ///   next positional argument is "false", even if the <see cref="AllowWhiteSpaceValueSeparator"/>
-    ///   property is <see langword="true"/>.
-    /// </para>
-    /// <para>
-    ///   Use the <see cref="ParseOptions"/> or <see cref="ParseOptionsAttribute"/> class to
-    ///   change this value.
-    /// </para>
-    /// </remarks>
-    /// <seealso cref="ParseOptionsAttribute.AllowWhiteSpaceValueSeparator" qualifyHint="true"/>
-    /// <seealso cref="ParseOptions.AllowWhiteSpaceValueSeparator" qualifyHint="true"/>
-    public bool AllowWhiteSpaceValueSeparator => _parseOptions.AllowWhiteSpaceValueSeparatorOrDefault;
-
-    /// <summary>
-    /// Gets the characters used to separate the name and the value of an argument.
-    /// </summary>
-    /// <value>
-    ///   The characters used to separate the name and the value of an argument.
-    /// </value>
-    /// <remarks>
-    /// <para>
-    ///   Use the <see cref="ParseOptions"/> or <see cref="ParseOptionsAttribute"/> class to
-    ///   change this value.
-    /// </para>
-    /// </remarks>
-    /// <seealso cref="AllowWhiteSpaceValueSeparator"/>
-    /// <seealso cref="ParseOptionsAttribute.NameValueSeparators" qualifyHint="true"/>
-    /// <seealso cref="ParseOptions.NameValueSeparators" qualifyHint="true"/>
-    public ImmutableArray<char> NameValueSeparators => _nameValueSeparators;
-
-    /// <summary>
-    /// Gets or sets a value that indicates whether usage help should be displayed if the <see cref="Parse(string[])"/>
-    /// method returned <see langword="null"/>.
-    /// </summary>
-    /// <value>
-    /// <see langword="true"/> if usage help should be displayed; otherwise, <see langword="false"/>.
-    /// </value>
-    /// <remarks>
-    /// <para>
-    ///   Check this property after calling the <see cref="Parse(string[])"/> method or one
-    ///   of its overloads to see if usage help should be displayed.
-    /// </para>
-    /// <para>
-    ///   This property will always be <see langword="false"/> if the <see cref="Parse(string[])"/>
-    ///   method returned a non-<see langword="null"/> value.
-    /// </para>
-    /// <para>
-    ///   This property will always be <see langword="true"/> if the <see cref="Parse(string[])"/>
-    ///   method threw a <see cref="CommandLineArgumentException"/>, or if an argument used
-    ///   <see cref="CancelMode.Abort" qualifyHint="true"/> with the <see cref="CommandLineArgumentAttribute.CancelParsing" qualifyHint="true"/>
-    ///   property or the <see cref="ArgumentParsed"/> event.
-    /// </para>
-    /// <para>
-    ///   If an argument that is defined by a method (<see cref="ArgumentKind.Method" qualifyHint="true"/>) cancels
-    ///   parsing by returning <see cref="CancelMode.Abort" qualifyHint="true"/> or <see langword="false"/> from the
-    ///   method, this property is <em>not</em> automatically set to <see langword="true"/>.
-    ///   Instead, the method should explicitly set the <see cref="HelpRequested"/> property if it
-    ///   wants usage help to be displayed.
-    /// </para>
-    /// <code>
-    /// [CommandLineArgument]
-    /// public static CancelMode MethodArgument(CommandLineParser parser)
-    /// {
-    ///     parser.HelpRequested = true;
-    ///     return CancelMode.Abort;
-    /// }
-    /// </code>
-    /// </remarks>
-    public bool HelpRequested { get; set; }
-
-    /// <summary>
-    /// Gets the <see cref="LocalizedStringProvider"/> implementation used to get strings for
-    /// error messages and usage help.
-    /// </summary>
-    /// <value>
-    /// An instance of a class inheriting from the <see cref="LocalizedStringProvider"/> class.
-    /// </value>
-    /// <seealso cref="ParseOptions.StringProvider" qualifyHint="true"/>
-    public LocalizedStringProvider StringProvider => _parseOptions.StringProvider;
-
-    /// <summary>
-    /// Gets the class validators for the arguments class.
-    /// </summary>
-    /// <value>
-    /// A list of <see cref="ClassValidationAttribute"/> instances.
-    /// </value>
-    public IEnumerable<ClassValidationAttribute> Validators
-        => ArgumentsType.GetCustomAttributes<ClassValidationAttribute>();
-
-    /// <summary>
-    /// Gets the string comparison used for argument names.
-    /// </summary>
-    /// <value>
-    /// One of the values of the <see cref="StringComparison"/> enumeration.
-    /// </value>
-    /// <seealso cref="ParseOptionsAttribute.CaseSensitive" qualifyHint="true"/>
-    /// <seealso cref="ParseOptions.ArgumentNameComparison" qualifyHint="true"/>
-    public StringComparison ArgumentNameComparison { get; }
-
-    /// <summary>
-    /// Gets the arguments supported by this <see cref="CommandLineParser"/> instance.
-    /// </summary>
-    /// <value>
-    /// A list of all the arguments.
-    /// </value>
-    /// <remarks>
-    /// <para>
-    ///   The <see cref="Arguments"/> property can be used to retrieve additional information about the arguments, including their name, description,
-    ///   and default value. Their current value can also be retrieved this way, in addition to using the arguments type directly.
-    /// </para>
-    /// <para>
-    ///   To find an argument by name or alias, use the <see cref="GetArgument"/> or
-    ///   <see cref="GetShortArgument"/> method.
-    /// </para>
-    /// </remarks>
-    public ImmutableArray<CommandLineArgument> Arguments => _arguments;
-
-    /// <summary>
-    /// Gets the automatic help argument, or an argument with the same name, if there is one.
-    /// </summary>
-    /// <value>
-    /// A <see cref="CommandLineArgument"/> instance, or <see langword="null"/> if the automatic
-    /// help argument was disabled using the <see cref="ParseOptions"/> class or the
-    /// <see cref="ParseOptionsAttribute"/> attribute.
-    /// </value>
-    /// <remarks>
-    /// <para>
-    ///   If the automatic help argument is enabled, this will return either the created help
-    ///   argument, or the argument that conflicted with its name or one of its aliases, which is
-    ///   assumed to be the argument used to display help in that case.
-    /// </para>
-    /// <para>
-    ///   This is used the <see cref="UsageWriter.WriteMoreInfoMessage" qualifyHint="true"/> method to determine
-    ///   whether to show the message and the actual name of the argument to use.
-    /// </para>
-    /// </remarks>
-    public CommandLineArgument? HelpArgument { get; private set; }
-
-    /// <summary>
-    /// Gets the result of the last command line argument parsing operation.
-    /// </summary>
-    /// <value>
-    /// An instance of the <see cref="CommandLine.ParseResult" qualifyHint="true"/> class.
-    /// </value>
-    /// <remarks>
-    /// <para>
-    ///   Use this property to get the name of the argument that canceled parsing, or to get
-    ///   error information if the <see cref="ParseWithErrorHandling()"/> method returns
-    ///   <see langword="null"/>.
-    /// </para>
-    /// </remarks>
-    public ParseResult ParseResult { get; private set; }
-
-    /// <summary>
-    /// Gets the kind of provider that was used to determine the available arguments.
-    /// </summary>
-    /// <value>
-    /// One of the values of the <see cref="Support.ProviderKind" qualifyHint="true"/> enumeration.
-    /// </value>
-    public ProviderKind ProviderKind => _provider.Kind;
-
-    internal IComparer<char>? ShortArgumentNameComparer => _argumentsByShortName?.Comparer;
-
-
-    /// <summary>
-    /// Gets the name of the executable used to invoke the application.
-    /// </summary>
-    /// <param name="includeExtension">
-    ///   <see langword="true"/> to include the file name extension in the result; otherwise,
-    ///   <see langword="false"/>.
-    /// </param>
-    /// <returns>
-    /// The file name of the application's executable, with or without extension.
-    /// </returns>
-    /// <remarks>
-    /// <para>
-    ///   To determine the executable name, this method first checks the <see cref="Environment.ProcessPath" qualifyHint="true"/>
-    ///   property (if using .Net 6.0 or later). If using the .Net Standard package, or if
-    ///   <see cref="Environment.ProcessPath" qualifyHint="true"/> returns "dotnet", it checks the first item in
-    ///   the array returned by <see cref="Environment.GetCommandLineArgs" qualifyHint="true"/>, and finally falls
-    ///   back to the file name of the entry point assembly.
-    /// </para>
-    /// <para>
-    ///   The return value of this function is used as the default executable name to show in
-    ///   the usage syntax when generating usage help, unless overridden by the <see cref="UsageWriter.ExecutableName" qualifyHint="true"/>
-    ///   property.
-    /// </para>
-    /// </remarks>
-    /// <seealso cref="UsageWriter.IncludeExecutableExtension" qualifyHint="true"/>
-    public static string GetExecutableName(bool includeExtension = false)
-    {
-        string? path = null;
-        string? nameWithoutExtension = null;
-#if NET6_0_OR_GREATER
-        // Prefer this because it actually returns the exe name, not the dll.
-        path = Environment.ProcessPath;
-
-        // Fall back if this returned the dotnet executable.
-        nameWithoutExtension = Path.GetFileNameWithoutExtension(path);
-        if (nameWithoutExtension == "dotnet")
-        {
-            path = null;
-            nameWithoutExtension = null;
-        }
-#endif
-<<<<<<< HEAD
-        // The GetCommandLineArgs method should always return at least one item, but just in case.
-=======
-
-        // The array returned by GetCommandLineArgs should always contain at least one element, but
-        // just in case.
->>>>>>> 71c1be16
-        path ??= Environment.GetCommandLineArgs().FirstOrDefault() ?? string.Empty;
-        if (path == null)
-        {
-            path = string.Empty;
-        }
-        else if (includeExtension)
-        {
-            path = Path.GetFileName(path);
-        }
-        else
-        {
-            path = nameWithoutExtension ?? Path.GetFileNameWithoutExtension(path);
-        }
-
-        return path;
-    }
-
-    /// <summary>
-    /// Writes command line usage help using the specified <see cref="UsageWriter"/> instance.
-    /// </summary>
-    /// <param name="usageWriter">
-    ///   The <see cref="UsageWriter"/> to use to create the usage. If <see langword="null"/>,
-    ///   the value from the <see cref="ParseOptions.UsageWriter" qualifyHint="true"/> property in the
-    ///   <see cref="Options"/> property is sued.
-    /// </param>
-    /// <remarks>
-    ///   <para>
-    ///     The usage help consists of first the <see cref="Description"/>, followed by the usage
-    ///     syntax, followed by a description of all the arguments.
-    ///   </para>
-    ///   <para>
-    ///     You can add descriptions to the usage text by applying the <see cref="DescriptionAttribute"/>
-    ///     attribute to your command line arguments type, and the properties and methods defining
-    ///     command line arguments.
-    ///   </para>
-    ///   <para>
-    ///     Color is applied to the output only if the <see cref="UsageWriter"/> instance
-    ///     has enabled it.
-    ///   </para>
-    /// </remarks>
-    /// <seealso cref="GetUsage"/>
-    public void WriteUsage(UsageWriter? usageWriter = null)
-    {
-        usageWriter ??= _parseOptions.UsageWriter;
-        usageWriter.WriteParserUsage(this);
-    }
-
-    /// <summary>
-    /// Gets a string containing command line usage help.
-    /// </summary>
-    /// <param name="maximumLineLength">
-    ///   The maximum line length of lines in the usage text. A value less than 1 or larger
-    ///   than 65536 is interpreted as infinite line length.
-    /// </param>
-    /// <param name="usageWriter">
-    ///   The <see cref="UsageWriter"/> to use to create the usage. If <see langword="null"/>,
-    ///   the value from the <see cref="ParseOptions.UsageWriter" qualifyHint="true"/> property in the
-    ///   <see cref="Options"/> property is used.
-    /// </param>
-    /// <returns>
-    ///   A string containing usage help for the command line options defined by the type
-    ///   specified by <see cref="ArgumentsType"/>.
-    /// </returns>
-    /// <remarks>
-    ///   <inheritdoc cref="WriteUsage"/>
-    /// </remarks>
-    public string GetUsage(UsageWriter? usageWriter = null, int maximumLineLength = 0)
-    {
-        usageWriter ??= _parseOptions.UsageWriter;
-        return usageWriter.GetUsage(this, maximumLineLength: maximumLineLength);
-    }
-
-    /// <summary>
-    /// Parses the arguments returned by the <see cref="Environment.GetCommandLineArgs" qualifyHint="true"/>
-    /// method.
-    /// </summary>
-    /// <returns>
-    ///   An instance of the type specified by the <see cref="ArgumentsType"/> property, or
-    ///   <see langword="null"/> if argument parsing was canceled by the <see cref="ArgumentParsed"/>
-    ///   event handler, the <see cref="CommandLineArgumentAttribute.CancelParsing" qualifyHint="true"/> property,
-    ///   or a method argument that returned <see cref="CancelMode.Abort" qualifyHint="true"/> or
-    ///   <see langword="false"/>.
-    /// </returns>
-    /// <remarks>
-    /// <para>
-    ///   If the return value is <see langword="null"/>, check the <see cref="HelpRequested"/>
-    ///   property to see if usage help should be displayed.
-    /// </para>
-    /// </remarks>
-    /// <exception cref="CommandLineArgumentException">
-    ///   An error occurred parsing the command line. Check the <see cref="CommandLineArgumentException.Category" qualifyHint="true"/>
-    ///   property for the exact reason for the error.
-    /// </exception>
-    public object? Parse()
-    {
-        // GetCommandLineArgs include the executable, so skip it.
-        return Parse(Environment.GetCommandLineArgs().AsMemory(1));
-    }
-
-    /// <inheritdoc cref="Parse()" />
-    /// <summary>
-    /// Parses the specified command line arguments.
-    /// </summary>
-    /// <param name="args">The command line arguments.</param>
-    /// <exception cref="ArgumentNullException">
-    ///   <paramref name="args"/> is <see langword="null"/>.
-    /// </exception>
-    public object? Parse(string[] args)
-    {
-        if (args == null)
-        {
-            throw new ArgumentNullException(nameof(args));
-        }
-
-        return Parse(args.AsMemory());
-    }
-
-    /// <inheritdoc cref="Parse()" />
-    /// <summary>
-    /// Parses the specified command line arguments.
-    /// </summary>
-    /// <param name="args">The command line arguments.</param>
-    public object? Parse(ReadOnlyMemory<string> args)
-    {
-        var state = new ParseState() 
-        { 
-            Parser = this,
-            Arguments = args,
-        };
-
-        try
-        {
-            HelpRequested = false;
-            return ParseCore(ref state);
-        }
-        catch (CommandLineArgumentException ex)
-        {
-            HelpRequested = true;
-            ParseResult = ParseResult.FromException(ex, args.Slice(state.Index));
-            throw;
-        }
-    }
-
-    /// <summary>
-    /// Parses the arguments returned by the <see cref="Environment.GetCommandLineArgs" qualifyHint="true"/>
-    /// method, and displays error messages and usage help if required.
-    /// </summary>
-    /// <returns>
-    ///   An instance of the type specified by the <see cref="ArgumentsType"/> property, or
-    ///   <see langword="null"/> if an error occurred, or argument parsing was canceled by the
-    ///   <see cref="CommandLineArgumentAttribute.CancelParsing" qualifyHint="true"/> property or a method argument
-    ///   that returned <see cref="CancelMode.Abort" qualifyHint="true"/> or <see langword="false"/>.
-    /// </returns>
-    /// <remarks>
-    /// <para>
-    ///   If an error occurs or parsing is canceled, it prints errors to the <see cref="ParseOptions.Error" qualifyHint="true"/>
-    ///   stream, and usage help using the <see cref="UsageWriter"/> if the <see cref="HelpRequested"/>
-    ///   property is <see langword="true"/>. It then returns <see langword="null"/>.
-    /// </para>
-    /// <para>
-    ///   If the return value is <see langword="null"/>, check the <see cref="ParseResult"/>
-    ///   property for more information about whether an error occurred or parsing was
-    ///   canceled.
-    /// </para>
-    /// <para>
-    ///   This method will never throw a <see cref="CommandLineArgumentException"/> exception.
-    /// </para>
-    /// </remarks>
-    public object? ParseWithErrorHandling()
-    {
-        // GetCommandLineArgs includes the executable, so skip it.
-        return ParseWithErrorHandling(Environment.GetCommandLineArgs().AsMemory(1));
-    }
-
-    /// <inheritdoc cref="ParseWithErrorHandling()" />
-    /// <summary>
-    /// Parses the specified command line arguments and displays error messages and usage help if
-    /// required.
-    /// </summary>
-    /// <param name="args">The command line arguments.</param>
-    /// <exception cref="ArgumentNullException">
-    ///   <paramref name="args"/> is <see langword="null"/>.
-    /// </exception>
-    public object? ParseWithErrorHandling(string[] args)
-    {
-        if (args == null)
-        {
-            throw new ArgumentNullException(nameof(args));
-        }
-
-        return ParseWithErrorHandling(args.AsMemory());
-    }
-
-    /// <inheritdoc cref="ParseWithErrorHandling()" />
-    /// <summary>
-    /// Parses the specified command line arguments, and displays error messages and usage help if
-    /// required.
-    /// </summary>
-    /// <param name="args">The command line arguments.</param>
-    public object? ParseWithErrorHandling(ReadOnlyMemory<string> args)
-    {
-        EventHandler<DuplicateArgumentEventArgs>? handler = null;
-        if (_parseOptions.DuplicateArgumentsOrDefault == ErrorMode.Warning)
-        {
-            handler = (sender, e) =>
-            {
-                var warning = StringProvider.DuplicateArgumentWarning(e.Argument.ArgumentName);
-                WriteError(_parseOptions, warning, _parseOptions.WarningColor);
-            };
-
-            DuplicateArgument += handler;
-        }
-
-        var helpMode = UsageHelpRequest.Full;
-        object? result = null;
-        try
-        {
-            result = Parse(args);
-        }
-        catch (CommandLineArgumentException ex)
-        {
-            WriteError(_parseOptions, ex.Message, _parseOptions.ErrorColor, true);
-            helpMode = _parseOptions.ShowUsageOnError;
-        }
-        finally
-        {
-            if (handler != null)
-            {
-                DuplicateArgument -= handler;
-            }
-        }
-
-        if (HelpRequested)
-        {
-            _parseOptions.UsageWriter.WriteParserUsage(this, helpMode);
-        }
-
-        return result;
-    }
-
-    /// <summary>
-    /// Parses the arguments returned by the <see cref="Environment.GetCommandLineArgs" qualifyHint="true"/>
-    /// method using the type <typeparamref name="T"/>.
-    /// </summary>
-    /// <typeparam name="T">The type defining the command line arguments.</typeparam>
-    /// <param name="options">
-    ///   The options that control parsing behavior and usage help formatting. If
-    ///   <see langword="null" />, the default options are used.
-    /// </param>
-    /// <returns>
-    ///   An instance of the type <typeparamref name="T"/>, or <see langword="null"/> if an
-    ///   error occurred, or argument parsing was canceled by the <see cref="CommandLineArgumentAttribute.CancelParsing" qualifyHint="true"/>
-    ///   property or a method argument that returned <see cref="CancelMode.Abort" qualifyHint="true"/>
-    ///   or <see langword="false"/>.
-    /// </returns>
-    /// <exception cref="CommandLineArgumentException">
-    ///   <inheritdoc cref="Parse()"/>
-    /// </exception>
-    /// <exception cref="NotSupportedException">
-    ///   The <see cref="CommandLineParser"/> cannot use <typeparamref name="T"/> as the command
-    ///   line arguments type, because it violates one of the rules concerning argument names or
-    ///   positions, or has an argument type that cannot be parsed.
-    /// </exception>
-    /// <remarks>
-    /// <para>
-    ///   This is a convenience function that instantiates a <see cref="CommandLineParser{T}"/>,
-    ///   calls the <see cref="CommandLineParser{T}.ParseWithErrorHandling()"/> method, and returns
-    ///   the result. If an error occurs or parsing is canceled, it prints errors to the
-    ///   <see cref="ParseOptions.Error" qualifyHint="true"/> stream, and usage help to the
-    ///   <see cref="UsageWriter"/> if the <see cref="HelpRequested"/> property is <see langword="true"/>.
-    ///   It then returns <see langword="null"/>.
-    /// </para>
-    /// <para>
-    ///   If the <see cref="ParseOptions.Error" qualifyHint="true"/> parameter is <see langword="null"/>, output is
-    ///   written to a <see cref="LineWrappingTextWriter"/> for the standard error stream,
-    ///   wrapping at the console's window width. If the stream is redirected, output may still
-    ///   be wrapped, depending on the value returned by <see cref="Console.WindowWidth" qualifyHint="true"/>.
-    /// </para>
-    /// <para>
-    ///   Color is applied to the output depending on the value of the <see cref="UsageWriter.UseColor" qualifyHint="true"/>
-    ///   property, the <see cref="ParseOptions.UseErrorColor" qualifyHint="true"/> property, and the capabilities
-    ///   of the console.
-    /// </para>
-    /// <para>
-    ///   If you want more control over the parsing process, including custom error/usage output
-    ///   or handling the <see cref="ArgumentParsed"/> event, you should use the
-    ///   instance <see cref="CommandLineParser{T}.Parse()" qualifyHint="true"/> or
-    ///   <see cref="CommandLineParser{T}.ParseWithErrorHandling()" qualifyHint="true"/> method.
-    /// </para>
-    /// <para>
-    ///   This method uses reflection to determine the arguments defined by the type <typeparamref name="T"/>
-    ///   at runtime, unless the type has the <see cref="GeneratedParserAttribute"/> applied. For a
-    ///   type using that attribute, you can also use the generated static
-    ///   <see cref="IParserProvider{TSelf}.CreateParser" qualifyHint="true"/> or
-    ///   <see cref="IParser{TSelf}.Parse(ParseOptions?)" qualifyHint="true"/> methods on the
-    ///   arguments class instead.
-    /// </para>
-    /// </remarks>
-#if NET6_0_OR_GREATER
-    [RequiresUnreferencedCode("Argument information cannot be statically determined using reflection. Consider using the GeneratedParserAttribute.", Url = UnreferencedCodeHelpUrl)]
-#endif
-#if NET7_0_OR_GREATER
-    [RequiresDynamicCode("Consider using the GeneratedParserAttribute.")]
-#endif
-    public static T? Parse<T>(ParseOptions? options = null)
-        where T : class
-    {
-        var parser = new CommandLineParser<T>(options);
-        return parser.ParseWithErrorHandling();
-    }
-
-    /// <summary>
-    /// Parses the specified command line arguments using the type <typeparamref name="T"/>.
-    /// </summary>
-    /// <typeparam name="T">The type defining the command line arguments.</typeparam>
-    /// <param name="args">The command line arguments.</param>
-    /// <param name="options">
-    ///   The options that control parsing behavior and usage help formatting. If
-    ///   <see langword="null" />, the default options are used.
-    /// </param>
-    /// <returns>
-    ///   <inheritdoc cref="Parse{T}(ParseOptions?)"/>
-    /// </returns>
-    /// <exception cref="NotSupportedException">
-    ///   <inheritdoc cref="Parse{T}(ParseOptions?)"/>
-    /// </exception>
-    /// <remarks>
-    ///   <inheritdoc cref="Parse{T}(ParseOptions?)"/>
-    /// </remarks>
-#if NET6_0_OR_GREATER
-    [RequiresUnreferencedCode("Argument information cannot be statically determined using reflection. Consider using the GeneratedParserAttribute.", Url = UnreferencedCodeHelpUrl)]
-#endif
-#if NET7_0_OR_GREATER
-    [RequiresDynamicCode("Consider using the GeneratedParserAttribute.")]
-#endif
-    public static T? Parse<T>(ReadOnlyMemory<string> args, ParseOptions? options = null)
-        where T : class
-    {
-        var parser = new CommandLineParser<T>(options);
-        return parser.ParseWithErrorHandling(args);
-    }
-
-
-    /// <summary>
-    /// Parses the specified command line arguments using the type <typeparamref name="T"/>.
-    /// </summary>
-    /// <typeparam name="T">The type defining the command line arguments.</typeparam>
-    /// <param name="args">The command line arguments.</param>
-    /// <param name="options">
-    ///   The options that control parsing behavior and usage help formatting. If
-    ///   <see langword="null" />, the default options are used.
-    /// </param>
-    /// <returns>
-    ///   <inheritdoc cref="Parse{T}(ParseOptions?)"/>
-    /// </returns>
-    /// <exception cref="ArgumentNullException">
-    ///   <paramref name="args"/> is <see langword="null"/>.
-    /// </exception>
-    /// <exception cref="CommandLineArgumentException">
-    ///   <inheritdoc cref="Parse()"/>
-    /// </exception>
-    /// <exception cref="NotSupportedException">
-    ///   <inheritdoc cref="Parse{T}(ParseOptions?)"/>
-    /// </exception>
-    /// <remarks>
-    ///   <inheritdoc cref="Parse{T}(ParseOptions?)"/>
-    /// </remarks>
-#if NET6_0_OR_GREATER
-    [RequiresUnreferencedCode("Argument information cannot be statically determined using reflection. Consider using the GeneratedParserAttribute.", Url = UnreferencedCodeHelpUrl)]
-#endif
-#if NET7_0_OR_GREATER
-    [RequiresDynamicCode("Consider using the GeneratedParserAttribute.")]
-#endif
-    public static T? Parse<T>(string[] args, ParseOptions? options = null)
-        where T : class
-    {
-        var parser = new CommandLineParser<T>(options);
-        return parser.ParseWithErrorHandling(args);
-    }
-
-    /// <summary>
-    /// Gets a command line argument by name or alias.
-    /// </summary>
-    /// <param name="name">The name or alias of the argument.</param>
-    /// <returns>The <see cref="CommandLineArgument"/> instance containing information about
-    /// the argument, or <see langword="null" /> if the argument was not found.</returns>
-    /// <exception cref="ArgumentNullException"><paramref name="name"/> is <see langword="null"/>.</exception>
-    /// <remarks>
-    /// <para>
-    ///   If the <see cref="Mode"/> property is <see cref="ParsingMode.LongShort" qualifyHint="true"/>, this uses
-    ///   the long name and long aliases of the argument.
-    /// </para>
-    /// <para>
-    ///   This method only uses the actual names and aliases; it does not consider auto prefix
-    ///   aliases regardless of the value of the <see cref="ParseOptions.AutoPrefixAliases" qualifyHint="true"/>
-    ///   property.
-    /// </para>
-    /// </remarks>
-    public CommandLineArgument? GetArgument(string name)
-    {
-        if (name == null)
-        {
-            throw new ArgumentNullException(nameof(name));
-        }
-
-        if (_argumentsByName.TryGetValue(name.AsMemory(), out var argument))
-        {
-            return argument;
-        }
-        else
-        {
-            return null;
-        }
-    }
-
-    /// <summary>
-    /// Gets a command line argument by short name or alias.
-    /// </summary>
-    /// <param name="shortName">The short name of the argument.</param>
-    /// <returns>The <see cref="CommandLineArgument"/> instance containing information about
-    /// the argument, or <see langword="null" /> if the argument was not found.</returns>
-    /// <remarks>
-    /// <para>
-    ///   If <see cref="Mode"/> is not <see cref="ParsingMode.LongShort" qualifyHint="true"/>, this
-    ///   method always returns <see langword="null"/>
-    /// </para>
-    /// </remarks>
-    public CommandLineArgument? GetShortArgument(char shortName)
-    {
-        if (_argumentsByShortName != null && _argumentsByShortName.TryGetValue(shortName, out var argument))
-        {
-            return argument;
-        }
-        else
-        {
-            return null;
-        }
-    }
-
-    /// <summary>
-    /// Gets the default argument name prefixes for the current platform.
-    /// </summary>
-    /// <returns>
-    /// An array containing the default prefixes for the current platform.
-    /// </returns>
-    /// <remarks>
-    /// <para>
-    ///   The default prefixes for each platform are:
-    /// </para>
-    /// <list type="table">
-    ///   <listheader>
-    ///     <term>Platform</term>
-    ///     <description>Prefixes</description>
-    ///   </listheader>
-    ///   <item>
-    ///     <term>Windows</term>
-    ///     <description>'-' and '/'</description>
-    ///   </item>
-    ///   <item>
-    ///     <term>Other</term>
-    ///     <description>'-'</description>
-    ///   </item>
-    /// </list>
-    /// <para>
-    ///   If the <see cref="Mode"/> property is <see cref="ParsingMode.LongShort" qualifyHint="true"/>, these
-    ///   prefixes will be used for short argument names. The <see cref="DefaultLongArgumentNamePrefix"/>
-    ///   constant is the default prefix for long argument names regardless of platform.
-    /// </para>
-    /// </remarks>
-    /// <seealso cref="ArgumentNamePrefixes"/>
-    /// <seealso cref="ParseOptionsAttribute.ArgumentNamePrefixes" qualifyHint="true"/>
-    /// <seealso cref="ParseOptions.ArgumentNamePrefixes" qualifyHint="true"/>
-    public static ImmutableArray<string> GetDefaultArgumentNamePrefixes()
-    {
-        return RuntimeInformation.IsOSPlatform(OSPlatform.Windows)
-            ? ImmutableArray.Create("-", "/")
-            : ImmutableArray.Create("-");
-    }
-
-    /// <summary>
-    /// Gets the default characters used to separate the name and the value of an argument.
-    /// </summary>
-    /// <returns>
-    /// The default characters used to separate the name and the value of an argument, which are
-    /// ':' and '='.
-    /// </returns>
-    /// <remarks>
-    /// The return value of this method is used as the default value of the <see cref="NameValueSeparators"/> property.
-    /// </remarks>
-    /// <seealso cref="AllowWhiteSpaceValueSeparator"/>
-    public static ImmutableArray<char> GetDefaultNameValueSeparators() => ImmutableArray.Create(':', '=');
-
-    /// <summary>
-    /// Raises the <see cref="ArgumentParsed"/> event.
-    /// </summary>
-    /// <param name="e">The data for the event.</param>
-    protected virtual void OnArgumentParsed(ArgumentParsedEventArgs e) => ArgumentParsed?.Invoke(this, e);
-
-    /// <summary>
-    /// Raises the <see cref="DuplicateArgument"/> event.
-    /// </summary>
-    /// <param name="e">The data for the event.</param>
-    protected virtual void OnDuplicateArgument(DuplicateArgumentEventArgs e) => DuplicateArgument?.Invoke(this, e);
-
-    /// <summary>
-    /// Raises the <see cref="UnknownArgument"/> event.
-    /// </summary>
-    /// <param name="e">The data for the event.</param>
-    protected virtual void OnUnknownArgument(UnknownArgumentEventArgs e) => UnknownArgument?.Invoke(this, e);
-
-    internal static bool ShouldIndent(LineWrappingTextWriter writer) => writer.MaximumLineLength is 0 or >= 30;
-
-    internal static void WriteError(ParseOptions options, string message, TextFormat color, bool blankLine = false)
-    {
-        using var errorVtSupport = options.EnableErrorColor();
-        using var error = DisposableWrapper.Create(options.Error, LineWrappingTextWriter.ForConsoleError);
-        if (errorVtSupport.IsSupported)
-        {
-            error.Inner.Write(color);
-        }
-
-        error.Inner.Write(message);
-        if (errorVtSupport.IsSupported)
-        {
-            error.Inner.Write(options.UsageWriter.ColorReset);
-        }
-
-        error.Inner.WriteLine();
-        if (blankLine)
-        {
-            error.Inner.WriteLine();
-        }
-    }
-
-    private static ImmutableArray<string> DetermineArgumentNamePrefixes(ParseOptions options)
-    {
-        if (options.ArgumentNamePrefixes == null)
-        {
-            return GetDefaultArgumentNamePrefixes();
-        }
-        else
-        {
-            var result = options.ArgumentNamePrefixes.ToImmutableArray();
-            if (result.Length == 0)
-            {
-                throw new ArgumentException(Properties.Resources.EmptyArgumentNamePrefixes, nameof(options));
-            }
-
-            if (result.Any(prefix => string.IsNullOrWhiteSpace(prefix)))
-            {
-                throw new ArgumentException(Properties.Resources.EmptyArgumentNamePrefix, nameof(options));
-            }
-
-            return result;
-        }
-    }
-
-    private static ImmutableArray<char> DetermineNameValueSeparators(ParseOptions options)
-    {
-        if (options.NameValueSeparators == null)
-        {
-            return GetDefaultNameValueSeparators();
-        }
-        else
-        {
-            var result = options.NameValueSeparators.ToImmutableArray();
-            if (result.Length == 0)
-            {
-                throw new ArgumentException(Properties.Resources.EmptyNameValueSeparators, nameof(options));
-            }
-
-            return result;
-        }
-    }
-
-    private int DetermineMemberArguments(ImmutableArray<CommandLineArgument>.Builder builder)
-    {
-        int additionalPositionalArgumentCount = 0;
-        foreach (var argument in _provider.GetArguments(this))
-        {
-            AddNamedArgument(argument, builder);
-            if (argument.Position != null)
-            {
-                ++additionalPositionalArgumentCount;
-            }
-        }
-
-        return additionalPositionalArgumentCount;
-    }
-
-    private void DetermineAutomaticArguments(ImmutableArray<CommandLineArgument>.Builder builder)
-    {
-        bool autoHelp = Options.AutoHelpArgumentOrDefault;
-        if (autoHelp)
-        {
-            var (argument, created) = CommandLineArgument.CreateAutomaticHelp(this);
-
-            if (created)
-            {
-                AddNamedArgument(argument, builder);
-            }
-
-            HelpArgument = argument;
-        }
-
-        bool autoVersion = Options.AutoVersionArgumentOrDefault;
-        if (autoVersion && !_provider.IsCommand)
-        {
-            var argument = CommandLineArgument.CreateAutomaticVersion(this);
-
-            if (argument != null)
-            {
-                AddNamedArgument(argument, builder);
-            }
-        }
-    }
-
-    private void AddNamedArgument(CommandLineArgument argument, ImmutableArray<CommandLineArgument>.Builder builder)
-    {
-        if (_nameValueSeparators.Any(separator => argument.ArgumentName.Contains(separator)))
-        {
-            throw new NotSupportedException(string.Format(CultureInfo.CurrentCulture, Properties.Resources.ArgumentNameContainsSeparatorFormat, argument.ArgumentName));
-        }
-
-        if (argument.HasLongName)
-        {
-            _argumentsByName.Add(argument.ArgumentName.AsMemory(), argument);
-            foreach (string alias in argument.Aliases)
-            {
-                _argumentsByName.Add(alias.AsMemory(), argument);
-            }
-        }
-
-        if (_argumentsByShortName != null && argument.HasShortName)
-        {
-            _argumentsByShortName.Add(argument.ShortName, argument);
-            foreach (var alias in argument.ShortAliases)
-            {
-                _argumentsByShortName.Add(alias, argument);
-            }
-        }
-
-        // The generated provider needs values for arguments that use a required property to be
-        // supplied to the CreateInstance method in the exact order they were originally returned,
-        // so a separate list is maintained for that. The reflection provider doesn't need these
-        // values at all.
-        if (_provider.Kind != ProviderKind.Reflection && argument.IsRequiredProperty)
-        {
-            _requiredPropertyArguments ??= new();
-            _requiredPropertyArguments.Add(argument);
-        }
-
-        builder.Add(argument);
-    }
-
-    private void VerifyPositionalArgumentRules()
-    {
-        bool hasOptionalArgument = false;
-        bool hasMultiValueArgument = false;
-
-        for (int x = 0; x < _positionalArgumentCount; ++x)
-        {
-            CommandLineArgument argument = _arguments[x];
-
-            if (hasMultiValueArgument)
-            {
-                throw new NotSupportedException(Properties.Resources.ArrayNotLastArgument);
-            }
-
-            if (argument.IsRequired && hasOptionalArgument)
-            {
-                throw new NotSupportedException(Properties.Resources.InvalidOptionalArgumentOrder);
-            }
-
-            if (!argument.IsRequired)
-            {
-                hasOptionalArgument = true;
-            }
-
-            if (argument.MultiValueInfo != null)
-            {
-                hasMultiValueArgument = true;
-            }
-
-            argument.Position = x;
-        }
-    }
-
-    private object? ParseCore(ref ParseState state)
-    {
-        Reset();
-        for (; state.Index < state.Arguments.Length; ++state.Index)
-        {
-            var token = state.Arguments.Span[state.Index];
-            state.ResetForNextArgument();
-            if (!state.PositionalOnly && token == _longArgumentNamePrefix)
-            {
-                if (_parseOptions.PrefixTerminationOrDefault == PrefixTerminationMode.PositionalOnly)
-                {
-                    state.PositionalOnly = true;
-                    continue;
-                }
-                else if (_parseOptions.PrefixTerminationOrDefault == PrefixTerminationMode.CancelWithSuccess)
-                {
-                    state.CancelParsing = CancelMode.Success;
-                    state.ArgumentName = default;
-                    break;
-                }
-            }
-
-            if (state.PositionalOnly || !FindNamedArgument(token, ref state))
-            {
-                state.IsSpecifiedByPosition = true;
-                state.ArgumentValue = token.AsMemory();
-                FindPositionalArgument(ref state);
-            }
-
-            if (state.IsUnknown)
-            {
-                HandleUnknownArgument(ref state);
-            }
-
-            // Argument can be null without IsUnknown set if the token was a combined short switch
-            // argument.
-            if (state.Argument != null)
-            {
-                ParseArgumentValue(ref state);
-            }
-
-            if (state.CancelParsing != CancelMode.None)
-            {
-                break;
-            }
-        }
-
-        if (state.CancelParsing == CancelMode.Abort)
-        {
-            ParseResult = ParseResult.FromCanceled(state.RealArgumentName, state.RemainingArguments);
-            return null;
-        }
-
-        // Check required arguments and post-parsing validation. This is done in usage order.
-        foreach (CommandLineArgument argument in _arguments)
-        {
-            argument.ValidateAfterParsing();
-        }
-
-        // Run class validators.
-        _provider.RunValidators(this);
-
-        var result = CreateResultInstance();
-
-        ParseResult = state.CancelParsing == CancelMode.None
-            ? ParseResult.FromSuccess()
-            : ParseResult.FromSuccess(state.Argument?.ArgumentName ?? 
-                (state.ArgumentName.Length == 0 ? LongArgumentNamePrefix : state.ArgumentName.ToString()),
-                state.RemainingArguments);
-
-        // Reset to false in case it was set by a method argument that didn't cancel parsing.
-        HelpRequested = false;
-        return result;
-    }
-
-    private object CreateResultInstance()
-    {
-        object commandLineArguments;
-        try
-        {
-            object?[]? requiredPropertyValues = null;
-            if (_requiredPropertyArguments != null)
-            {
-                requiredPropertyValues = new object?[_requiredPropertyArguments.Count];
-                for (int i = 0; i < requiredPropertyValues.Length; ++i)
-                {
-                    requiredPropertyValues[i] = _requiredPropertyArguments[i].Value;
-                }
-            }
-
-            commandLineArguments = _provider.CreateInstance(this, requiredPropertyValues);
-        }
-        catch (TargetInvocationException ex)
-        {
-            throw StringProvider.CreateException(CommandLineArgumentErrorCategory.CreateArgumentsTypeError, ex.InnerException);
-        }
-        catch (Exception ex)
-        {
-            throw StringProvider.CreateException(CommandLineArgumentErrorCategory.CreateArgumentsTypeError, ex);
-        }
-
-        foreach (CommandLineArgument argument in _arguments)
-        {
-            // Apply property argument values (this does nothing for method arguments).
-            argument.ApplyPropertyValue(commandLineArguments);
-        }
-
-        return commandLineArguments;
-    }
-
-    private void Reset()
-    {
-        HelpRequested = false;
-
-        // Reset all arguments to their default value, and mark them as unassigned.
-        foreach (var argument in _arguments)
-        {
-            argument.Reset();
-        }
-    }
-
-    private void ParseArgumentValue(ref ParseState state)
-    {
-        Debug.Assert(state.Argument != null);
-
-        var argument = state.Argument!;
-        bool parsedValue = false;
-        if (state.ArgumentValue == null && !argument.IsSwitch && AllowWhiteSpaceValueSeparator)
-        {
-            // No value separator was present in the token, but a value is required and white space is
-            // allowed. We take the next token as the value. For multi-value arguments that can consume
-            // multiple tokens, we keep going until we hit another argument name.
-            var allowMultiToken = argument.MultiValueInfo is MultiValueArgumentInfo info
-                && (info.AllowWhiteSpaceSeparator || state.IsSpecifiedByPosition);
-
-            int index;
-            for (index = state.Index + 1; index < state.Arguments.Length; ++index)
-            {
-                var stringValue = state.Arguments.Span[index];
-                if (CheckArgumentNamePrefix(stringValue) != null)
-                {
-                    --index;
-                    break;
-                }
-
-                parsedValue = true;
-                state.CancelParsing = ParseArgumentValue(argument, stringValue, stringValue.AsMemory());
-                if (state.CancelParsing != CancelMode.None || !allowMultiToken)
-                {
-                    break;
-                }
-            }
-
-            state.Index = index;
-        }
-
-        // If the value was not parsed above, parse it now. In case there is no value and it's
-        // not a switch, CommandLineArgument.SetValue will throw an exception.
-        if (!parsedValue)
-        {
-            state.CancelParsing = ParseArgumentValue(argument, null, state.ArgumentValue);
-        }
-    }
-
-    private CancelMode ParseArgumentValue(CommandLineArgument argument, string? stringValue, ReadOnlyMemory<char>? memoryValue)
-    {
-        if (argument.HasValue && argument.MultiValueInfo == null)
-        {
-            if (!AllowDuplicateArguments)
-            {
-                throw StringProvider.CreateException(CommandLineArgumentErrorCategory.DuplicateArgument, argument);
-            }
-
-            var duplicateEventArgs = stringValue == null
-                ? new DuplicateArgumentEventArgs(argument, memoryValue.HasValue, memoryValue ?? default)
-                : new DuplicateArgumentEventArgs(argument, stringValue);
-
-            OnDuplicateArgument(duplicateEventArgs);
-            if (duplicateEventArgs.KeepOldValue)
-            {
-                return CancelMode.None;
-            }
-        }
-
-        var cancelParsing = argument.SetValue(Culture, memoryValue.HasValue, stringValue, (memoryValue ?? default).Span);
-        var e = new ArgumentParsedEventArgs(argument)
-        {
-            CancelParsing = cancelParsing
-        };
-
-        if (argument.CancelParsing != CancelMode.None)
-        {
-            e.CancelParsing = argument.CancelParsing;
-        }
-
-        OnArgumentParsed(e);
-
-        if (e.CancelParsing != CancelMode.None)
-        {
-            // Automatically request help only if the cancellation was due to the
-            // CommandLineArgumentAttribute.CancelParsing property.
-            if (argument.CancelParsing == CancelMode.Abort)
-            {
-                HelpRequested = true;
-            }
-        }
-
-        return e.CancelParsing;
-    }
-
-    private static void FindPositionalArgument(ref ParseState state)
-    {
-        // Skip named positional arguments that have already been specified by name, unless it's
-        // a multi-value argument which must be the last positional argument.
-        while (state.PositionalArgument is CommandLineArgument current && current.MultiValueInfo == null && current.HasValue)
-        {
-            ++state.PositionalArgumentIndex;
-        }
-
-        state.Argument = state.PositionalArgument;
-        if (state.Argument == null)
-        {
-            state.IsUnknown = true;
-            return;
-        }
-
-        state.ArgumentName = state.Argument.ArgumentName.AsMemory();
-    }
-
-    private bool FindNamedArgument(string token, ref ParseState state)
-    {
-        if (CheckArgumentNamePrefix(token) is not PrefixInfo prefix)
-        {
-            return false;
-        }
-
-        (state.ArgumentName, state.ArgumentValue) = 
-            token.AsMemory(prefix.Prefix.Length).SplitFirstOfAny(_nameValueSeparators.AsSpan());
-
-        if (_argumentsByShortName != null && prefix.Short)
-        {
-            if (state.ArgumentName.Length == 1)
-            {
-                state.Argument = GetShortArgument(state.ArgumentName.Span[0]);
-                state.IsUnknown = state.Argument == null;
-                return true;
-            }
-            else
-            {
-                ParseCombinedShortArgument(ref state);
-                return true;
-            }
-        }
-
-        if (state.Argument == null && !_argumentsByName.TryGetValue(state.ArgumentName, out state.Argument))
-        {
-            if (Options.AutoPrefixAliasesOrDefault)
-            {
-                state.Argument = GetArgumentByNamePrefix(state.ArgumentName.Span);
-            }
-
-            if (state.Argument == null)
-            {
-                state.IsUnknown = true;
-                return true;
-            }
-        }
-
-        state.Argument.SetUsedArgumentName(state.ArgumentName);
-        state.ArgumentName = state.Argument.ArgumentName.AsMemory();
-        return true;
-    }
-
-    private CommandLineArgument? GetArgumentByNamePrefix(ReadOnlySpan<char> prefix)
-    {
-        CommandLineArgument? foundArgument = null;
-        foreach (var argument in _arguments)
-        {
-            // Skip arguments without a long name.
-            if (Mode == ParsingMode.LongShort && !argument.HasLongName)
-            {
-                continue;
-            }
-
-            var matches = argument.ArgumentName.AsSpan().StartsWith(prefix, ArgumentNameComparison);
-            if (!matches)
-            {
-                foreach (var alias in argument.Aliases)
-                {
-                    if (alias.AsSpan().StartsWith(prefix, ArgumentNameComparison))
-                    {
-                        matches = true;
-                        break;
-                    }
-                }
-            }
-
-            if (matches)
-            {
-                if (foundArgument != null)
-                {
-                    // Prefix is not unique.
-                    return null;
-                }
-
-                foundArgument = argument;
-            }
-        }
-
-        return foundArgument;
-    }
-
-    private void ParseCombinedShortArgument(ref ParseState state)
-    {
-        var combinedName = state.ArgumentName.Span;
-        foreach (var ch in combinedName)
-        {
-            var argument = GetShortArgument(ch);
-            if (argument == null)
-            {
-                state.ArgumentName = ch.ToString().AsMemory();
-                HandleUnknownArgument(ref state, true);
-                continue;
-            }
-
-            if (!argument.IsSwitch)
-            {
-                throw StringProvider.CreateException(CommandLineArgumentErrorCategory.CombinedShortNameNonSwitch,
-                    combinedName.ToString());
-            }
-
-            state.ArgumentName = argument.ArgumentName.AsMemory();
-            state.CancelParsing = ParseArgumentValue(argument, null, state.ArgumentValue);
-            if (state.CancelParsing != CancelMode.None)
-            {
-                break;
-            }
-        }
-    }
-
-    private void HandleUnknownArgument(ref ParseState state, bool isCombined = false)
-    {
-        var eventArgs = new UnknownArgumentEventArgs(state.Arguments.Span[state.Index], state.ArgumentName,
-            state.ArgumentValue ?? default, isCombined);
-
-        OnUnknownArgument(eventArgs);
-        if (eventArgs.CancelParsing != CancelMode.None)
-        {
-            state.CancelParsing = eventArgs.CancelParsing;
-            return;
-        }
-
-        if (!eventArgs.Ignore)
-        {
-            if (state.ArgumentName.Length > 0)
-            {
-                throw StringProvider.CreateException(CommandLineArgumentErrorCategory.UnknownArgument,
-                    state.ArgumentName.ToString());
-            }
-
-
-            throw StringProvider.CreateException(CommandLineArgumentErrorCategory.TooManyArguments);
-        }
-    }
-
-    private PrefixInfo? CheckArgumentNamePrefix(string argument)
-    {
-        // Even if '-' is the argument name prefix, we consider an argument starting with dash
-        // followed by a digit as a value, because it could be a negative number.
-        if (argument.Length >= 2 && argument[0] == '-' && char.IsDigit(argument, 1))
-        {
-            return null;
-        }
-
-        foreach (var prefix in _sortedPrefixes)
-        {
-            if (argument.StartsWith(prefix.Prefix, StringComparison.Ordinal))
-            {
-                return prefix;
-            }
-        }
-
-        return null;
-    }
-
-#if NET6_0_OR_GREATER
-    [RequiresUnreferencedCode("Argument information cannot be statically determined using reflection. Consider using the GeneratedParserAttribute.", Url = UnreferencedCodeHelpUrl)]
-#endif
-#if NET7_0_OR_GREATER
-    [RequiresDynamicCode("Consider using the GeneratedParserAttribute.")]
-#endif
-    private static ArgumentProvider GetArgumentProvider(Type type, ParseOptions? options)
-    {
-        // Try to use the generated provider if it exists.
-        var forceReflection = options?.ForceReflection ?? ParseOptions.ForceReflectionDefault;
-        if (!forceReflection && Attribute.IsDefined(type, typeof(GeneratedParserAttribute)))
-        {
-            var providerType = type.GetNestedType("OokiiCommandLineArgumentProvider", BindingFlags.NonPublic);
-            if (providerType != null && typeof(ArgumentProvider).IsAssignableFrom(providerType))
-            {
-                return (ArgumentProvider)Activator.CreateInstance(providerType)!;
-            }
-        }
-
-        return new ReflectionArgumentProvider(type);
-    }
-}
+﻿using Ookii.CommandLine.Commands;
+using Ookii.CommandLine.Support;
+using Ookii.CommandLine.Terminal;
+using Ookii.CommandLine.Validation;
+using System;
+using System.Collections.Generic;
+using System.Collections.Immutable;
+using System.ComponentModel;
+using System.Diagnostics;
+using System.Diagnostics.CodeAnalysis;
+using System.Globalization;
+using System.IO;
+using System.Linq;
+using System.Reflection;
+using System.Runtime.InteropServices;
+
+namespace Ookii.CommandLine;
+
+/// <summary>
+/// Parses command line arguments defined by a type's properties and methods.
+/// </summary>
+/// <remarks>
+/// <para>
+///   The <see cref="CommandLineParser"/> class parses command line arguments into named,
+///   strongly-typed values. The accepted arguments are defined by the properties and methods of the
+///   type passed to the <see cref="CommandLineParser(Type, ParseOptions)"/> constructor. The result
+///   of a parsing operation is an instance of that type, created using the values that were
+///   supplied on the command line.
+/// </para>
+/// <para>
+///   The arguments type must have a constructor that has no parameters, or a single parameter
+///   with the type <see cref="CommandLineParser"/>, which will receive the instance of the
+///   <see cref="CommandLineParser"/> class that was used to parse the arguments.
+/// </para>
+/// <para>
+///   A property defines a command line argument if it is <see langword="public"/>, not
+///   <see langword="static"/>, and has the <see cref="CommandLineArgumentAttribute"/> attribute
+///   applied. The <see cref="CommandLineArgumentAttribute"/> attribute has properties to
+///   determine the behavior of the argument, such as whether it's required or positional.
+/// </para>
+/// <para>
+///   A method defines a command line argument if it is <see langword="public"/>, <see langword="static"/>,
+///   has the <see cref="CommandLineArgumentAttribute"/> attribute applied, and one of the
+///   signatures shown in the documentation for the <see cref="CommandLineArgumentAttribute"/>
+///   attribute.
+/// </para>
+/// <para>
+///   To parse arguments, invoke the <see cref="Parse()"/> method or one of its overloads, or use
+///   <see cref="ParseWithErrorHandling()"/> or one of its overloads to automatically handle
+///   errors and print usage help when requested.
+/// </para>
+/// <para>
+///   The static <see cref="Parse{T}(ParseOptions)"/> method is a helper that create a
+///   <see cref="CommandLineParser"/> instance, and parse arguments with error handling in a single
+///   call. If using source generation with the <see cref="GeneratedParserAttribute"/> attribute,
+///   you can also use the generated <see cref="IParser{TSelf}.Parse(Ookii.CommandLine.ParseOptions?)" qualifyHint="true"/>
+///   method.
+/// </para>
+/// <para>
+///   The derived type <see cref="CommandLineParser{T}"/> provides strongly-typed instance <see
+///   cref="CommandLineParser{T}.Parse()"/> and <see cref="CommandLineParser{T}.ParseWithErrorHandling()" qualifyHint="true"/>
+///   methods, if you don't wish to use the static methods.
+/// </para>
+/// <para>
+///   The <see cref="CommandLineParser"/> class is for applications with a single (root) command.
+///   If you wish to create an application with subcommands, use the <see cref="CommandManager"/>
+///   class instead.
+/// </para>
+/// <para>
+///   The <see cref="CommandLineParser"/> supports two sets of rules for how to parse arguments;
+///   <see cref="ParsingMode.Default" qualifyHint="true"/> mode and <see cref="ParsingMode.LongShort" qualifyHint="true"/> mode. For
+///   more details on these rules, please see
+///   <see href="https://www.github.com/SvenGroot/Ookii.CommandLine">the documentation on GitHub</see>.
+/// </para>
+/// </remarks>
+/// <threadsafety static="true" instance="false"/>
+/// <seealso cref="CommandLineParser{T}"/>
+/// <seealso cref="CommandManager"/>
+/// <seealso href="https://www.github.com/SvenGroot/Ookii.CommandLine">Usage documentation</seealso>
+public class CommandLineParser
+{
+    #region Nested types
+
+    private sealed class CommandLineArgumentComparer : IComparer<CommandLineArgument>
+    {
+        private readonly StringComparison _comparison;
+
+        public CommandLineArgumentComparer(StringComparison comparison)
+        {
+            _comparison = comparison;
+        }
+
+        public int Compare(CommandLineArgument? x, CommandLineArgument? y)
+        {
+            if (x == null)
+            {
+                if (y == null)
+                {
+                    return 0;
+                }
+                else
+                {
+                    return -1;
+                }
+            }
+            else if (y == null)
+            {
+                return 1;
+            }
+
+            // Positional arguments come before non-positional ones, and must be sorted by position
+            if (x.Position != null)
+            {
+                if (y.Position != null)
+                {
+                    return x.Position.Value.CompareTo(y.Position.Value);
+                }
+                else
+                {
+                    return -1;
+                }
+            }
+            else if (y.Position != null)
+            {
+                return 1;
+            }
+
+            // Non-positional required arguments come before optional arguments
+            if (x.IsRequired)
+            {
+                if (!y.IsRequired)
+                {
+                    return -1;
+                }
+                // If both are required, sort by name
+            }
+            else if (y.IsRequired)
+            {
+                return 1;
+            }
+
+            // Sort the rest by name
+            return string.Compare(x.ArgumentName, y.ArgumentName, _comparison);
+        }
+    }
+
+    private sealed class MemoryComparer : IComparer<ReadOnlyMemory<char>>
+    {
+        private readonly StringComparison _comparison;
+
+        public MemoryComparer(StringComparison comparison)
+        {
+            _comparison = comparison;
+        }
+
+        public int Compare(ReadOnlyMemory<char> x, ReadOnlyMemory<char> y) => x.Span.CompareTo(y.Span, _comparison);
+    }
+
+    private sealed class CharComparer : IComparer<char>
+    {
+        private readonly StringComparison _comparison;
+
+        public CharComparer(StringComparison comparison)
+        {
+            _comparison = comparison;
+        }
+
+        public int Compare(char x, char y)
+        {
+            unsafe
+            {
+                // If anyone knows a better way to compare individual chars according to a
+                // StringComparison, I'd be happy to hear it.
+                var spanX = new ReadOnlySpan<char>(&x, 1);
+                var spanY = new ReadOnlySpan<char>(&y, 1);
+                return spanX.CompareTo(spanY, _comparison);
+            }
+        }
+    }
+
+    private struct PrefixInfo
+    {
+        public string Prefix { get; set; }
+        public bool Short { get; set; }
+    }
+
+    private struct ParseState
+    {
+        public CommandLineParser Parser;
+
+        public ReadOnlyMemory<string> Arguments;
+
+        public int Index;
+
+        public int PositionalArgumentIndex;
+
+        public bool PositionalOnly;
+
+        public CancelMode CancelParsing;
+
+        public CommandLineArgument? Argument;
+
+        public ReadOnlyMemory<char> ArgumentName;
+
+        public ReadOnlyMemory<char>? ArgumentValue;
+
+        public bool IsUnknown;
+
+        public bool IsSpecifiedByPosition;
+
+        public readonly CommandLineArgument? PositionalArgument
+            => PositionalArgumentIndex < Parser._positionalArgumentCount ? Parser.Arguments[PositionalArgumentIndex] : null;
+
+        public readonly string RealArgumentName => Argument?.ArgumentName ?? ArgumentName.ToString();
+
+        public readonly ReadOnlyMemory<string> RemainingArguments => Arguments.Slice(Index + 1);
+
+        public void ResetForNextArgument()
+        {
+            Argument = null;
+            ArgumentName = default;
+            ArgumentValue = null;
+            IsUnknown = false;
+            IsSpecifiedByPosition = false;
+        }
+    }
+
+    #endregion
+
+    private readonly ArgumentProvider _provider;
+    private readonly ImmutableArray<CommandLineArgument> _arguments;
+    private readonly SortedDictionary<ReadOnlyMemory<char>, CommandLineArgument> _argumentsByName;
+    private readonly SortedDictionary<char, CommandLineArgument>? _argumentsByShortName;
+    private readonly int _positionalArgumentCount;
+
+    private readonly ParseOptions _parseOptions;
+    private readonly ParsingMode _mode;
+    private readonly PrefixInfo[] _sortedPrefixes;
+    private readonly ImmutableArray<string> _argumentNamePrefixes;
+    private readonly string? _longArgumentNamePrefix;
+    private readonly ImmutableArray<char> _nameValueSeparators;
+
+    private List<CommandLineArgument>? _requiredPropertyArguments;
+
+    /// <summary>
+    /// Gets the default prefix used for long argument names if the <see cref="Mode"/>
+    /// property is <see cref="ParsingMode.LongShort" qualifyHint="true"/>.
+    /// </summary>
+    /// <value>
+    /// The default long argument name prefix, which is '--'.
+    /// </value>
+    /// <remarks>
+    /// <para>
+    /// This constant is used as the default value of the <see cref="LongArgumentNamePrefix"/>
+    /// property if no custom value was specified using the <see cref="ParseOptions.LongArgumentNamePrefix" qualifyHint="true"/>
+    /// property of the <see cref="ParseOptionsAttribute.LongArgumentNamePrefix" qualifyHint="true"/>
+    /// property.
+    /// </para>
+    /// </remarks>
+    public const string DefaultLongArgumentNamePrefix = "--";
+
+    /// <summary>
+    /// Event raised when an argument is parsed from the command line.
+    /// </summary>
+    /// <remarks>
+    /// <para>
+    ///   Set the <see cref="ArgumentParsedEventArgs.CancelParsing" qualifyHint="true"/> property in
+    ///   the event handler to cancel parsing at the current argument. To have usage help shown
+    ///   by the parse methods that do this automatically, you must set the <see cref="HelpRequested"/>
+    ///   property to <see langword="true"/> explicitly in the event handler.
+    /// </para>
+    /// <para>
+    ///   The <see cref="ArgumentParsedEventArgs.CancelParsing" qualifyHint="true"/> property is
+    ///   initialized to the value of the <see cref="CommandLineArgumentAttribute.CancelParsing" qualifyHint="true"/>
+    ///   property, or the method return value of an argument using <see cref="ArgumentKind.Method" qualifyHint="true"/>.
+    ///   Reset the value to <see cref="CancelMode.None" qualifyHint="true"/> to continue parsing
+    ///   anyway.
+    /// </para>
+    /// <para>
+    ///   This event is invoked after the <see cref="CommandLineArgument.Value" qualifyHint="true"/>
+    ///   and <see cref="CommandLineArgument.UsedArgumentName" qualifyHint="true"/> properties have
+    ///   been set.
+    /// </para>
+    /// </remarks>
+    public event EventHandler<ArgumentParsedEventArgs>? ArgumentParsed;
+
+    /// <summary>
+    /// Event raised when an argument that is not multi-value is specified more than once.
+    /// </summary>
+    /// <remarks>
+    /// <para>
+    ///   Handling this event allows you to inspect the new value, and decide to keep the old
+    ///   or new value. It also allows you to, for instance, print a warning for duplicate
+    ///   arguments.
+    /// </para>
+    /// <para>
+    ///   This event is only raised when the <see cref="AllowDuplicateArguments"/> property is
+    ///   <see langword="true"/>.
+    /// </para>
+    /// </remarks>
+    public event EventHandler<DuplicateArgumentEventArgs>? DuplicateArgument;
+
+    /// <summary>
+    /// Event raised when an unknown argument name or a positional value with no matching argument
+    /// is used.
+    /// </summary>
+    /// <remarks>
+    /// <para>
+    ///   Specifying an argument with an unknown name, or too many positional arguments, is normally
+    ///   an error. By handling this event and setting the
+    ///   <see cref="UnknownArgumentEventArgs.Ignore" qualifyHint="true"/> property to
+    ///   <see langword="true"/>, you can instead continue parsing the remainder of the command
+    ///   line, ignoring the unknown argument.
+    /// </para>
+    /// <para>
+    ///   You can also cancel parsing instead using the
+    ///   <see cref="UnknownArgumentEventArgs.CancelParsing" qualifyHint="true"/> property.
+    /// </para>
+    /// <para>
+    ///   If an unknown argument name is encountered and is followed by a value separated by
+    ///   whitespace, that value will be treated as the next positional argument value. It is not
+    ///   considered to be a value for the unknown argument.
+    /// </para>
+    /// </remarks>
+    public event EventHandler<UnknownArgumentEventArgs>? UnknownArgument;
+
+    internal const string UnreferencedCodeHelpUrl = "https://www.ookii.org/Link/CommandLineSourceGeneration";
+
+    /// <summary>
+    /// Initializes a new instance of the <see cref="CommandLineParser"/> class using the
+    /// specified arguments type and options.
+    /// </summary>
+    /// <param name="argumentsType">The <see cref="Type"/> of the class that defines the command line arguments.</param>
+    /// <param name="options">
+    ///   The options that control parsing behavior, or <see langword="null"/> to use the
+    ///   default options.
+    /// </param>
+    /// <exception cref="ArgumentNullException">
+    ///   <paramref name="argumentsType"/> is <see langword="null"/>.
+    /// </exception>
+    /// <exception cref="NotSupportedException">
+    ///   The <see cref="CommandLineParser"/> cannot use <paramref name="argumentsType"/> as the command line arguments type,
+    ///   because it violates one of the rules concerning argument names or positions, or has an argument type that cannot
+    ///   be parsed.
+    /// </exception>
+    /// <remarks>
+    /// <note>
+    ///   Instead of this constructor, it's recommended to use the <see cref="CommandLineParser{T}"/>
+    ///   class instead.
+    /// </note>
+    /// <para>
+    ///   This constructor uses reflection to determine the arguments defined by the type indicated
+    ///   by <paramref name="argumentsType"/> at runtime, unless the type has the
+    ///   <see cref="GeneratedParserAttribute"/> applied. For a type using that attribute, you can
+    ///   also use the generated static <see cref="IParserProvider{TSelf}.CreateParser" qualifyHint="true"/> or 
+    ///   <see cref="IParser{TSelf}.Parse(ParseOptions?)" qualifyHint="true"/> methods on the arguments class instead.
+    /// </para>
+    /// <para>
+    ///   If the <paramref name="options"/> parameter is not <see langword="null"/>, the
+    ///   instance passed in will be modified to reflect the options from the arguments class's
+    ///   <see cref="ParseOptionsAttribute"/> attribute, if it has one.
+    /// </para>
+    /// <para>
+    ///   Certain properties of the <see cref="ParseOptions"/> class can be changed after the
+    ///   <see cref="CommandLineParser"/> class has been constructed, and still affect the
+    ///   parsing behavior. See the <see cref="Options"/> property for details.
+    /// </para>
+    /// </remarks>
+#if NET6_0_OR_GREATER
+    [RequiresUnreferencedCode("Argument information cannot be statically determined using reflection. Consider using the GeneratedParserAttribute.", Url = UnreferencedCodeHelpUrl)]
+#endif
+#if NET7_0_OR_GREATER
+    [RequiresDynamicCode("Consider using the GeneratedParserAttribute.")]
+#endif
+    public CommandLineParser(Type argumentsType, ParseOptions? options = null)
+        : this(GetArgumentProvider(argumentsType ?? throw new ArgumentNullException(nameof(argumentsType)), options), options)
+    {
+    }
+
+    /// <summary>
+    /// Initializes a new instance of the <see cref="CommandLineParser"/> class using the
+    /// specified arguments type and options.
+    /// </summary>
+    /// <param name="provider">
+    /// The <see cref="ArgumentProvider"/> that defines the command line arguments.
+    /// </param>
+    /// <param name="options">
+    ///   The options that control parsing behavior, or <see langword="null"/> to use the
+    ///   default options.
+    /// </param>
+    /// <exception cref="ArgumentNullException">
+    ///   <paramref name="provider"/> is <see langword="null"/>.
+    /// </exception>
+    /// <exception cref="NotSupportedException">
+    ///   The <see cref="CommandLineParser"/> cannot use <paramref name="provider"/> for the command
+    ///   line arguments, because it violates one of the rules concerning argument names or
+    ///   positions, or has an argument type that cannot be parsed.
+    /// </exception>
+    /// <remarks>
+    /// <para>
+    ///   This constructor supports source generation, and should not typically be used directly
+    ///   by application code.
+    /// </para>
+    /// <para>
+    ///   If the <paramref name="options"/> parameter is not <see langword="null"/>, the
+    ///   instance passed in will be modified to reflect the options from the arguments class's
+    ///   <see cref="ParseOptionsAttribute"/> attribute, if it has one.
+    /// </para>
+    /// <para>
+    ///   Certain properties of the <see cref="ParseOptions"/> class can be changed after the
+    ///   <see cref="CommandLineParser"/> class has been constructed, and still affect the
+    ///   parsing behavior. See the <see cref="Options"/> property for details.
+    /// </para>
+    /// </remarks>
+    /// <seealso cref="GeneratedParserAttribute"/>
+    public CommandLineParser(ArgumentProvider provider, ParseOptions? options = null)
+    {
+        _provider = provider ?? throw new ArgumentNullException(nameof(provider));
+        _parseOptions = options ?? new();
+        var optionsAttribute = _provider.OptionsAttribute;
+        if (optionsAttribute != null)
+        {
+            _parseOptions.Merge(optionsAttribute);
+        }
+
+        _mode = _parseOptions.ModeOrDefault;
+        var comparison = _parseOptions.ArgumentNameComparisonOrDefault;
+        ArgumentNameComparison = comparison;
+        _argumentNamePrefixes = DetermineArgumentNamePrefixes(_parseOptions);
+        _nameValueSeparators = DetermineNameValueSeparators(_parseOptions);
+        var prefixInfos = _argumentNamePrefixes.Select(p => new PrefixInfo { Prefix = p, Short = true });
+        if (_mode == ParsingMode.LongShort || _parseOptions.PrefixTerminationOrDefault != PrefixTerminationMode.None)
+        {
+            _longArgumentNamePrefix = _parseOptions.LongArgumentNamePrefixOrDefault;
+            if (string.IsNullOrWhiteSpace(_longArgumentNamePrefix))
+            {
+                throw new ArgumentException(Properties.Resources.EmptyArgumentNamePrefix, nameof(options));
+            }
+
+            if (_mode == ParsingMode.LongShort)
+            {
+                var longInfo = new PrefixInfo { Prefix = _longArgumentNamePrefix, Short = false };
+                prefixInfos = prefixInfos.Append(longInfo);
+                _argumentsByShortName = new(new CharComparer(comparison));
+            }
+        }
+
+        _sortedPrefixes = prefixInfos.OrderByDescending(info => info.Prefix.Length).ToArray();
+        _argumentsByName = new(new MemoryComparer(comparison));
+
+        var builder = ImmutableArray.CreateBuilder<CommandLineArgument>();
+        _positionalArgumentCount = DetermineMemberArguments(builder);
+        DetermineAutomaticArguments(builder);
+        // Sort the member arguments in usage order (positional first, then required
+        // non-positional arguments, then the rest by name.
+        builder.Sort(new CommandLineArgumentComparer(comparison));
+        if (builder.Count == builder.Capacity)
+        {
+            _arguments = builder.MoveToImmutable();
+        }
+        else
+        {
+            _arguments = builder.ToImmutable();
+        }
+
+        VerifyPositionalArgumentRules();
+    }
+
+    /// <summary>
+    /// Gets the command line argument parsing rules used by the parser.
+    /// </summary>
+    /// <value>
+    /// The <see cref="Ookii.CommandLine.ParsingMode" qualifyHint="true"/> for this parser. The default is
+    /// <see cref="ParsingMode.Default" qualifyHint="true"/>.
+    /// </value>
+    /// <seealso cref="ParseOptionsAttribute.Mode" qualifyHint="true"/>
+    /// <seealso cref="ParseOptions.Mode" qualifyHint="true"/>
+    public ParsingMode Mode => _mode;
+
+    /// <summary>
+    /// Gets the argument name prefixes used by this instance.
+    /// </summary>
+    /// <value>
+    /// A list of argument name prefixes.
+    /// </value>
+    /// <remarks>
+    /// <para>
+    ///   The argument name prefixes are used to distinguish argument names from positional argument
+    ///   values in a command line.
+    /// </para>
+    /// <para>
+    ///   If the <see cref="Mode"/> property is <see cref="ParsingMode.LongShort" qualifyHint="true"/>, these are the
+    ///   prefixes for short argument names. Use the <see cref="LongArgumentNamePrefix"/> property
+    ///   to get the prefix for long argument names.
+    /// </para>
+    /// </remarks>
+    /// <seealso cref="ParseOptionsAttribute.ArgumentNamePrefixes" qualifyHint="true"/>
+    /// <seealso cref="ParseOptions.ArgumentNamePrefixes" qualifyHint="true"/>
+    public ImmutableArray<string> ArgumentNamePrefixes => _argumentNamePrefixes;
+
+    /// <summary>
+    /// Gets the prefix to use for long argument names.
+    /// </summary>
+    /// <value>
+    /// The prefix for long argument names, or <see langword="null"/> if the <see cref="Mode"/>
+    /// property is not <see cref="ParsingMode.LongShort" qualifyHint="true"/> and the
+    /// <see cref="ParseOptions.PrefixTermination" qualifyHint="true"/> property is
+    /// <see cref="PrefixTerminationMode.None" qualifyHint="true"/>.
+    /// </value>
+    /// <remarks>
+    /// <para>
+    ///   The long argument prefix is only used if the <see cref="Mode"/> property is
+    ///   <see cref="ParsingMode.LongShort" qualifyHint="true"/>, or if the
+    ///   <see cref="ParseOptions.PrefixTermination" qualifyHint="true"/> property is not
+    ///   <see cref="PrefixTerminationMode.None" qualifyHint="true"/>. See <see cref="ArgumentNamePrefixes"/> to
+    ///   get the prefixes for short argument names, or for all argument names if the
+    ///   <see cref="Mode"/> property is <see cref="ParsingMode.Default" qualifyHint="true"/>.
+    /// </para>
+    /// </remarks>
+    /// <seealso cref="ParseOptionsAttribute.LongArgumentNamePrefix" qualifyHint="true"/>
+    /// <seealso cref="ParseOptions.LongArgumentNamePrefix" qualifyHint="true"/>
+    public string? LongArgumentNamePrefix => _longArgumentNamePrefix;
+
+    /// <summary>
+    /// Gets the type that was used to define the arguments.
+    /// </summary>
+    /// <value>
+    /// The <see cref="Type"/> that was used to define the arguments.
+    /// </value>
+#if NET6_0_OR_GREATER
+    [DynamicallyAccessedMembers(DynamicallyAccessedMemberTypes.PublicProperties | DynamicallyAccessedMemberTypes.PublicMethods)]
+#endif
+    public Type ArgumentsType => _provider.ArgumentsType;
+
+    /// <summary>
+    /// Gets the friendly name of the application for use in the version information.
+    /// </summary>
+    /// <value>
+    /// The friendly name of the application.
+    /// </value>
+    /// <remarks>
+    /// <para>
+    ///   The friendly name is determined by checking for the <see cref="ApplicationFriendlyNameAttribute"/>
+    ///   attribute first on the arguments type, then on the arguments type's assembly. If
+    ///   neither exists, the <see cref="AssemblyTitleAttribute"/> is used. If that is not present
+    ///   either, the assembly's name is used.
+    /// </para>
+    /// <para>
+    ///   This name is only used in the output of the automatically created "-Version"
+    ///   attribute.
+    /// </para>
+    /// </remarks>
+    public string ApplicationFriendlyName => _provider.ApplicationFriendlyName;
+
+    /// <summary>
+    /// Gets a description that is used when generating usage information.
+    /// </summary>
+    /// <value>
+    /// The description of the command line application.
+    /// </value>
+    /// <remarks>
+    /// <para>
+    ///   If not empty, this description will be added at the top of the usage help created by the
+    ///   <see cref="WriteUsage"/> method. This description can be set by applying the
+    ///   <see cref="DescriptionAttribute"/> attribute to the command line arguments class.
+    /// </para>
+    /// </remarks>
+    public string Description => _provider.Description;
+
+    /// <summary>
+    /// Gets footer text that is used when generating usage information.
+    /// </summary>
+    /// <value>
+    /// The footer text.
+    /// </value>
+    /// <remarks>
+    /// <para>
+    ///   If not empty, this footer will be added at the bottom of the usage help created by the
+    ///   <see cref="WriteUsage"/> method. This footer can be set by applying the
+    ///   <see cref="UsageFooterAttribute"/> attribute to the command line arguments class.
+    /// </para>
+    /// </remarks>
+    public string UsageFooter => _provider.UsageFooter;
+
+    /// <summary>
+    /// Gets the options used by this instance.
+    /// </summary>
+    /// <value>
+    /// An instance of the <see cref="ParseOptions"/> class.
+    /// </value>
+    /// <remarks>
+    /// <para>
+    ///   If you change the value of the <see cref="ParseOptions.Culture" qualifyHint="true"/>, <see cref="ParseOptions.DuplicateArguments" qualifyHint="true"/>,
+    ///   <see cref="ParseOptions.AllowWhiteSpaceValueSeparator" qualifyHint="true"/>, <see cref="StringProvider"/> or
+    ///   <see cref="UsageWriter"/> property, this will affect the behavior of this instance. The
+    ///   other properties of the <see cref="ParseOptions"/> class are only used when the
+    ///   <see cref="CommandLineParser"/> class is constructed, so changing them afterwards will
+    ///   have no effect.
+    /// </para>
+    /// </remarks>
+    public ParseOptions Options => _parseOptions;
+
+    /// <summary>
+    /// Gets the culture used to convert command line argument values from their string representation to the argument type.
+    /// </summary>
+    /// <value>
+    /// The culture used to convert command line argument values from their string representation to the argument type. The default value
+    /// is <see cref="CultureInfo.InvariantCulture" qualifyHint="true"/>.
+    /// </value>
+    /// <remarks>
+    /// <para>
+    ///   Use the <see cref="ParseOptions"/> class to change this value.
+    /// </para>
+    /// </remarks>
+    /// <seealso cref="ParseOptions.Culture" qualifyHint="true"/>
+    public CultureInfo Culture => _parseOptions.Culture;
+
+    /// <summary>
+    /// Gets a value indicating whether duplicate arguments are allowed.
+    /// </summary>
+    /// <value>
+    ///   <see langword="true"/> if it is allowed to supply non-multi-value arguments more than once; otherwise, <see langword="false"/>.
+    ///   The default value is <see langword="false"/>.
+    /// </value>
+    /// <remarks>
+    /// <para>
+    ///   If the <see cref="AllowDuplicateArguments"/> property is <see langword="false"/>, a <see cref="CommandLineArgumentException"/> is thrown by the <see cref="Parse(string[])"/>
+    ///   method if an argument's value is supplied more than once.
+    /// </para>
+    /// <para>
+    ///   If the <see cref="AllowDuplicateArguments"/> property is <see langword="true"/>, the last value supplied for the argument is used if it is supplied multiple times.
+    /// </para>
+    /// <para>
+    ///   The <see cref="AllowDuplicateArguments"/> property has no effect on multi-value or
+    ///   dictionary arguments, which can always be supplied multiple times.
+    /// </para>
+    /// <para>
+    ///   Use the <see cref="ParseOptions"/> or <see cref="ParseOptionsAttribute"/> class to
+    ///   change this value.
+    /// </para>
+    /// </remarks>
+    /// <see cref="ParseOptionsAttribute.DuplicateArguments" qualifyHint="true"/>
+    /// <see cref="ParseOptions.DuplicateArguments" qualifyHint="true"/>
+    public bool AllowDuplicateArguments => _parseOptions.DuplicateArgumentsOrDefault != ErrorMode.Error;
+
+    /// <summary>
+    /// Gets a value indicating whether the name and the value of an argument may be in separate
+    /// argument tokens.
+    /// </summary>
+    /// <value>
+    ///   <see langword="true"/> if names and values can be in separate tokens; <see langword="false"/>
+    ///   if the characters specified in the <see cref="NameValueSeparators"/> property must be
+    ///   used. The default value is <see langword="true"/>.
+    /// </value>
+    /// <remarks>
+    /// <para>
+    ///   If the <see cref="AllowWhiteSpaceValueSeparator"/> property is <see langword="true"/>, the
+    ///   value of an argument can be separated from its name either by using the characters
+    ///   specified in the <see cref="NameValueSeparators"/> property, or by using white space (i.e.
+    ///   by having a second argument that has the value). Given a named argument named "Sample",
+    ///   the command lines <c>-Sample:value</c> and <c>-Sample value</c> are both valid and will
+    ///   assign the value "value" to the argument. In the latter case, the values "-Sample" and
+    ///   "value" will be two separate entry in the <see cref="string"/> array with the unparsed
+    ///   arguments.
+    /// </para>
+    /// <para>
+    ///   If the <see cref="AllowWhiteSpaceValueSeparator"/> property is <see langword="false"/>,
+    ///   only the characters specified in the <see cref="NameValueSeparators"/> property are
+    ///   allowed to separate the value from the name. The command line <c>-Sample:value</c> still
+    ///   assigns the value "value" to the argument, but for the command line `-Sample value` the
+    ///   argument is considered not to have a value (which is only valid if
+    ///   <see cref="CommandLineArgument.IsSwitch" qualifyHint="true"/> is <see langword="true"/>), and "value" is
+    ///   considered to be the value for the next positional argument.
+    /// </para>
+    /// <para>
+    ///   For switch arguments (the <see cref="CommandLineArgument.IsSwitch" qualifyHint="true"/> property is <see langword="true"/>),
+    ///   only the characters specified in the <see cref="NameValueSeparators"/> property are allowed
+    ///   to specify an explicit value regardless of the value of the <see cref="AllowWhiteSpaceValueSeparator"/>
+    ///   property. Given a switch argument named "Switch"  the command line <c>-Switch false</c>
+    ///   is interpreted to mean that the value of "Switch" is <see langword="true"/> and the value of the
+    ///   next positional argument is "false", even if the <see cref="AllowWhiteSpaceValueSeparator"/>
+    ///   property is <see langword="true"/>.
+    /// </para>
+    /// <para>
+    ///   Use the <see cref="ParseOptions"/> or <see cref="ParseOptionsAttribute"/> class to
+    ///   change this value.
+    /// </para>
+    /// </remarks>
+    /// <seealso cref="ParseOptionsAttribute.AllowWhiteSpaceValueSeparator" qualifyHint="true"/>
+    /// <seealso cref="ParseOptions.AllowWhiteSpaceValueSeparator" qualifyHint="true"/>
+    public bool AllowWhiteSpaceValueSeparator => _parseOptions.AllowWhiteSpaceValueSeparatorOrDefault;
+
+    /// <summary>
+    /// Gets the characters used to separate the name and the value of an argument.
+    /// </summary>
+    /// <value>
+    ///   The characters used to separate the name and the value of an argument.
+    /// </value>
+    /// <remarks>
+    /// <para>
+    ///   Use the <see cref="ParseOptions"/> or <see cref="ParseOptionsAttribute"/> class to
+    ///   change this value.
+    /// </para>
+    /// </remarks>
+    /// <seealso cref="AllowWhiteSpaceValueSeparator"/>
+    /// <seealso cref="ParseOptionsAttribute.NameValueSeparators" qualifyHint="true"/>
+    /// <seealso cref="ParseOptions.NameValueSeparators" qualifyHint="true"/>
+    public ImmutableArray<char> NameValueSeparators => _nameValueSeparators;
+
+    /// <summary>
+    /// Gets or sets a value that indicates whether usage help should be displayed if the <see cref="Parse(string[])"/>
+    /// method returned <see langword="null"/>.
+    /// </summary>
+    /// <value>
+    /// <see langword="true"/> if usage help should be displayed; otherwise, <see langword="false"/>.
+    /// </value>
+    /// <remarks>
+    /// <para>
+    ///   Check this property after calling the <see cref="Parse(string[])"/> method or one
+    ///   of its overloads to see if usage help should be displayed.
+    /// </para>
+    /// <para>
+    ///   This property will always be <see langword="false"/> if the <see cref="Parse(string[])"/>
+    ///   method returned a non-<see langword="null"/> value.
+    /// </para>
+    /// <para>
+    ///   This property will always be <see langword="true"/> if the <see cref="Parse(string[])"/>
+    ///   method threw a <see cref="CommandLineArgumentException"/>, or if an argument used
+    ///   <see cref="CancelMode.Abort" qualifyHint="true"/> with the <see cref="CommandLineArgumentAttribute.CancelParsing" qualifyHint="true"/>
+    ///   property or the <see cref="ArgumentParsed"/> event.
+    /// </para>
+    /// <para>
+    ///   If an argument that is defined by a method (<see cref="ArgumentKind.Method" qualifyHint="true"/>) cancels
+    ///   parsing by returning <see cref="CancelMode.Abort" qualifyHint="true"/> or <see langword="false"/> from the
+    ///   method, this property is <em>not</em> automatically set to <see langword="true"/>.
+    ///   Instead, the method should explicitly set the <see cref="HelpRequested"/> property if it
+    ///   wants usage help to be displayed.
+    /// </para>
+    /// <code>
+    /// [CommandLineArgument]
+    /// public static CancelMode MethodArgument(CommandLineParser parser)
+    /// {
+    ///     parser.HelpRequested = true;
+    ///     return CancelMode.Abort;
+    /// }
+    /// </code>
+    /// </remarks>
+    public bool HelpRequested { get; set; }
+
+    /// <summary>
+    /// Gets the <see cref="LocalizedStringProvider"/> implementation used to get strings for
+    /// error messages and usage help.
+    /// </summary>
+    /// <value>
+    /// An instance of a class inheriting from the <see cref="LocalizedStringProvider"/> class.
+    /// </value>
+    /// <seealso cref="ParseOptions.StringProvider" qualifyHint="true"/>
+    public LocalizedStringProvider StringProvider => _parseOptions.StringProvider;
+
+    /// <summary>
+    /// Gets the class validators for the arguments class.
+    /// </summary>
+    /// <value>
+    /// A list of <see cref="ClassValidationAttribute"/> instances.
+    /// </value>
+    public IEnumerable<ClassValidationAttribute> Validators
+        => ArgumentsType.GetCustomAttributes<ClassValidationAttribute>();
+
+    /// <summary>
+    /// Gets the string comparison used for argument names.
+    /// </summary>
+    /// <value>
+    /// One of the values of the <see cref="StringComparison"/> enumeration.
+    /// </value>
+    /// <seealso cref="ParseOptionsAttribute.CaseSensitive" qualifyHint="true"/>
+    /// <seealso cref="ParseOptions.ArgumentNameComparison" qualifyHint="true"/>
+    public StringComparison ArgumentNameComparison { get; }
+
+    /// <summary>
+    /// Gets the arguments supported by this <see cref="CommandLineParser"/> instance.
+    /// </summary>
+    /// <value>
+    /// A list of all the arguments.
+    /// </value>
+    /// <remarks>
+    /// <para>
+    ///   The <see cref="Arguments"/> property can be used to retrieve additional information about the arguments, including their name, description,
+    ///   and default value. Their current value can also be retrieved this way, in addition to using the arguments type directly.
+    /// </para>
+    /// <para>
+    ///   To find an argument by name or alias, use the <see cref="GetArgument"/> or
+    ///   <see cref="GetShortArgument"/> method.
+    /// </para>
+    /// </remarks>
+    public ImmutableArray<CommandLineArgument> Arguments => _arguments;
+
+    /// <summary>
+    /// Gets the automatic help argument, or an argument with the same name, if there is one.
+    /// </summary>
+    /// <value>
+    /// A <see cref="CommandLineArgument"/> instance, or <see langword="null"/> if the automatic
+    /// help argument was disabled using the <see cref="ParseOptions"/> class or the
+    /// <see cref="ParseOptionsAttribute"/> attribute.
+    /// </value>
+    /// <remarks>
+    /// <para>
+    ///   If the automatic help argument is enabled, this will return either the created help
+    ///   argument, or the argument that conflicted with its name or one of its aliases, which is
+    ///   assumed to be the argument used to display help in that case.
+    /// </para>
+    /// <para>
+    ///   This is used the <see cref="UsageWriter.WriteMoreInfoMessage" qualifyHint="true"/> method to determine
+    ///   whether to show the message and the actual name of the argument to use.
+    /// </para>
+    /// </remarks>
+    public CommandLineArgument? HelpArgument { get; private set; }
+
+    /// <summary>
+    /// Gets the result of the last command line argument parsing operation.
+    /// </summary>
+    /// <value>
+    /// An instance of the <see cref="CommandLine.ParseResult" qualifyHint="true"/> class.
+    /// </value>
+    /// <remarks>
+    /// <para>
+    ///   Use this property to get the name of the argument that canceled parsing, or to get
+    ///   error information if the <see cref="ParseWithErrorHandling()"/> method returns
+    ///   <see langword="null"/>.
+    /// </para>
+    /// </remarks>
+    public ParseResult ParseResult { get; private set; }
+
+    /// <summary>
+    /// Gets the kind of provider that was used to determine the available arguments.
+    /// </summary>
+    /// <value>
+    /// One of the values of the <see cref="Support.ProviderKind" qualifyHint="true"/> enumeration.
+    /// </value>
+    public ProviderKind ProviderKind => _provider.Kind;
+
+    internal IComparer<char>? ShortArgumentNameComparer => _argumentsByShortName?.Comparer;
+
+
+    /// <summary>
+    /// Gets the name of the executable used to invoke the application.
+    /// </summary>
+    /// <param name="includeExtension">
+    ///   <see langword="true"/> to include the file name extension in the result; otherwise,
+    ///   <see langword="false"/>.
+    /// </param>
+    /// <returns>
+    /// The file name of the application's executable, with or without extension.
+    /// </returns>
+    /// <remarks>
+    /// <para>
+    ///   To determine the executable name, this method first checks the <see cref="Environment.ProcessPath" qualifyHint="true"/>
+    ///   property (if using .Net 6.0 or later). If using the .Net Standard package, or if
+    ///   <see cref="Environment.ProcessPath" qualifyHint="true"/> returns "dotnet", it checks the first item in
+    ///   the array returned by <see cref="Environment.GetCommandLineArgs" qualifyHint="true"/>, and finally falls
+    ///   back to the file name of the entry point assembly.
+    /// </para>
+    /// <para>
+    ///   The return value of this function is used as the default executable name to show in
+    ///   the usage syntax when generating usage help, unless overridden by the <see cref="UsageWriter.ExecutableName" qualifyHint="true"/>
+    ///   property.
+    /// </para>
+    /// </remarks>
+    /// <seealso cref="UsageWriter.IncludeExecutableExtension" qualifyHint="true"/>
+    public static string GetExecutableName(bool includeExtension = false)
+    {
+        string? path = null;
+        string? nameWithoutExtension = null;
+#if NET6_0_OR_GREATER
+        // Prefer this because it actually returns the exe name, not the dll.
+        path = Environment.ProcessPath;
+
+        // Fall back if this returned the dotnet executable.
+        nameWithoutExtension = Path.GetFileNameWithoutExtension(path);
+        if (nameWithoutExtension == "dotnet")
+        {
+            path = null;
+            nameWithoutExtension = null;
+        }
+#endif
+
+        // The array returned by GetCommandLineArgs should always contain at least one element, but
+        // just in case.
+        path ??= Environment.GetCommandLineArgs().FirstOrDefault() ?? string.Empty;
+        if (path == null)
+        {
+            path = string.Empty;
+        }
+        else if (includeExtension)
+        {
+            path = Path.GetFileName(path);
+        }
+        else
+        {
+            path = nameWithoutExtension ?? Path.GetFileNameWithoutExtension(path);
+        }
+
+        return path;
+    }
+
+    /// <summary>
+    /// Writes command line usage help using the specified <see cref="UsageWriter"/> instance.
+    /// </summary>
+    /// <param name="usageWriter">
+    ///   The <see cref="UsageWriter"/> to use to create the usage. If <see langword="null"/>,
+    ///   the value from the <see cref="ParseOptions.UsageWriter" qualifyHint="true"/> property in the
+    ///   <see cref="Options"/> property is sued.
+    /// </param>
+    /// <remarks>
+    ///   <para>
+    ///     The usage help consists of first the <see cref="Description"/>, followed by the usage
+    ///     syntax, followed by a description of all the arguments.
+    ///   </para>
+    ///   <para>
+    ///     You can add descriptions to the usage text by applying the <see cref="DescriptionAttribute"/>
+    ///     attribute to your command line arguments type, and the properties and methods defining
+    ///     command line arguments.
+    ///   </para>
+    ///   <para>
+    ///     Color is applied to the output only if the <see cref="UsageWriter"/> instance
+    ///     has enabled it.
+    ///   </para>
+    /// </remarks>
+    /// <seealso cref="GetUsage"/>
+    public void WriteUsage(UsageWriter? usageWriter = null)
+    {
+        usageWriter ??= _parseOptions.UsageWriter;
+        usageWriter.WriteParserUsage(this);
+    }
+
+    /// <summary>
+    /// Gets a string containing command line usage help.
+    /// </summary>
+    /// <param name="maximumLineLength">
+    ///   The maximum line length of lines in the usage text. A value less than 1 or larger
+    ///   than 65536 is interpreted as infinite line length.
+    /// </param>
+    /// <param name="usageWriter">
+    ///   The <see cref="UsageWriter"/> to use to create the usage. If <see langword="null"/>,
+    ///   the value from the <see cref="ParseOptions.UsageWriter" qualifyHint="true"/> property in the
+    ///   <see cref="Options"/> property is used.
+    /// </param>
+    /// <returns>
+    ///   A string containing usage help for the command line options defined by the type
+    ///   specified by <see cref="ArgumentsType"/>.
+    /// </returns>
+    /// <remarks>
+    ///   <inheritdoc cref="WriteUsage"/>
+    /// </remarks>
+    public string GetUsage(UsageWriter? usageWriter = null, int maximumLineLength = 0)
+    {
+        usageWriter ??= _parseOptions.UsageWriter;
+        return usageWriter.GetUsage(this, maximumLineLength: maximumLineLength);
+    }
+
+    /// <summary>
+    /// Parses the arguments returned by the <see cref="Environment.GetCommandLineArgs" qualifyHint="true"/>
+    /// method.
+    /// </summary>
+    /// <returns>
+    ///   An instance of the type specified by the <see cref="ArgumentsType"/> property, or
+    ///   <see langword="null"/> if argument parsing was canceled by the <see cref="ArgumentParsed"/>
+    ///   event handler, the <see cref="CommandLineArgumentAttribute.CancelParsing" qualifyHint="true"/> property,
+    ///   or a method argument that returned <see cref="CancelMode.Abort" qualifyHint="true"/> or
+    ///   <see langword="false"/>.
+    /// </returns>
+    /// <remarks>
+    /// <para>
+    ///   If the return value is <see langword="null"/>, check the <see cref="HelpRequested"/>
+    ///   property to see if usage help should be displayed.
+    /// </para>
+    /// </remarks>
+    /// <exception cref="CommandLineArgumentException">
+    ///   An error occurred parsing the command line. Check the <see cref="CommandLineArgumentException.Category" qualifyHint="true"/>
+    ///   property for the exact reason for the error.
+    /// </exception>
+    public object? Parse()
+    {
+        // GetCommandLineArgs include the executable, so skip it.
+        return Parse(Environment.GetCommandLineArgs().AsMemory(1));
+    }
+
+    /// <inheritdoc cref="Parse()" />
+    /// <summary>
+    /// Parses the specified command line arguments.
+    /// </summary>
+    /// <param name="args">The command line arguments.</param>
+    /// <exception cref="ArgumentNullException">
+    ///   <paramref name="args"/> is <see langword="null"/>.
+    /// </exception>
+    public object? Parse(string[] args)
+    {
+        if (args == null)
+        {
+            throw new ArgumentNullException(nameof(args));
+        }
+
+        return Parse(args.AsMemory());
+    }
+
+    /// <inheritdoc cref="Parse()" />
+    /// <summary>
+    /// Parses the specified command line arguments.
+    /// </summary>
+    /// <param name="args">The command line arguments.</param>
+    public object? Parse(ReadOnlyMemory<string> args)
+    {
+        var state = new ParseState() 
+        { 
+            Parser = this,
+            Arguments = args,
+        };
+
+        try
+        {
+            HelpRequested = false;
+            return ParseCore(ref state);
+        }
+        catch (CommandLineArgumentException ex)
+        {
+            HelpRequested = true;
+            ParseResult = ParseResult.FromException(ex, args.Slice(state.Index));
+            throw;
+        }
+    }
+
+    /// <summary>
+    /// Parses the arguments returned by the <see cref="Environment.GetCommandLineArgs" qualifyHint="true"/>
+    /// method, and displays error messages and usage help if required.
+    /// </summary>
+    /// <returns>
+    ///   An instance of the type specified by the <see cref="ArgumentsType"/> property, or
+    ///   <see langword="null"/> if an error occurred, or argument parsing was canceled by the
+    ///   <see cref="CommandLineArgumentAttribute.CancelParsing" qualifyHint="true"/> property or a method argument
+    ///   that returned <see cref="CancelMode.Abort" qualifyHint="true"/> or <see langword="false"/>.
+    /// </returns>
+    /// <remarks>
+    /// <para>
+    ///   If an error occurs or parsing is canceled, it prints errors to the <see cref="ParseOptions.Error" qualifyHint="true"/>
+    ///   stream, and usage help using the <see cref="UsageWriter"/> if the <see cref="HelpRequested"/>
+    ///   property is <see langword="true"/>. It then returns <see langword="null"/>.
+    /// </para>
+    /// <para>
+    ///   If the return value is <see langword="null"/>, check the <see cref="ParseResult"/>
+    ///   property for more information about whether an error occurred or parsing was
+    ///   canceled.
+    /// </para>
+    /// <para>
+    ///   This method will never throw a <see cref="CommandLineArgumentException"/> exception.
+    /// </para>
+    /// </remarks>
+    public object? ParseWithErrorHandling()
+    {
+        // GetCommandLineArgs includes the executable, so skip it.
+        return ParseWithErrorHandling(Environment.GetCommandLineArgs().AsMemory(1));
+    }
+
+    /// <inheritdoc cref="ParseWithErrorHandling()" />
+    /// <summary>
+    /// Parses the specified command line arguments and displays error messages and usage help if
+    /// required.
+    /// </summary>
+    /// <param name="args">The command line arguments.</param>
+    /// <exception cref="ArgumentNullException">
+    ///   <paramref name="args"/> is <see langword="null"/>.
+    /// </exception>
+    public object? ParseWithErrorHandling(string[] args)
+    {
+        if (args == null)
+        {
+            throw new ArgumentNullException(nameof(args));
+        }
+
+        return ParseWithErrorHandling(args.AsMemory());
+    }
+
+    /// <inheritdoc cref="ParseWithErrorHandling()" />
+    /// <summary>
+    /// Parses the specified command line arguments, and displays error messages and usage help if
+    /// required.
+    /// </summary>
+    /// <param name="args">The command line arguments.</param>
+    public object? ParseWithErrorHandling(ReadOnlyMemory<string> args)
+    {
+        EventHandler<DuplicateArgumentEventArgs>? handler = null;
+        if (_parseOptions.DuplicateArgumentsOrDefault == ErrorMode.Warning)
+        {
+            handler = (sender, e) =>
+            {
+                var warning = StringProvider.DuplicateArgumentWarning(e.Argument.ArgumentName);
+                WriteError(_parseOptions, warning, _parseOptions.WarningColor);
+            };
+
+            DuplicateArgument += handler;
+        }
+
+        var helpMode = UsageHelpRequest.Full;
+        object? result = null;
+        try
+        {
+            result = Parse(args);
+        }
+        catch (CommandLineArgumentException ex)
+        {
+            WriteError(_parseOptions, ex.Message, _parseOptions.ErrorColor, true);
+            helpMode = _parseOptions.ShowUsageOnError;
+        }
+        finally
+        {
+            if (handler != null)
+            {
+                DuplicateArgument -= handler;
+            }
+        }
+
+        if (HelpRequested)
+        {
+            _parseOptions.UsageWriter.WriteParserUsage(this, helpMode);
+        }
+
+        return result;
+    }
+
+    /// <summary>
+    /// Parses the arguments returned by the <see cref="Environment.GetCommandLineArgs" qualifyHint="true"/>
+    /// method using the type <typeparamref name="T"/>.
+    /// </summary>
+    /// <typeparam name="T">The type defining the command line arguments.</typeparam>
+    /// <param name="options">
+    ///   The options that control parsing behavior and usage help formatting. If
+    ///   <see langword="null" />, the default options are used.
+    /// </param>
+    /// <returns>
+    ///   An instance of the type <typeparamref name="T"/>, or <see langword="null"/> if an
+    ///   error occurred, or argument parsing was canceled by the <see cref="CommandLineArgumentAttribute.CancelParsing" qualifyHint="true"/>
+    ///   property or a method argument that returned <see cref="CancelMode.Abort" qualifyHint="true"/>
+    ///   or <see langword="false"/>.
+    /// </returns>
+    /// <exception cref="CommandLineArgumentException">
+    ///   <inheritdoc cref="Parse()"/>
+    /// </exception>
+    /// <exception cref="NotSupportedException">
+    ///   The <see cref="CommandLineParser"/> cannot use <typeparamref name="T"/> as the command
+    ///   line arguments type, because it violates one of the rules concerning argument names or
+    ///   positions, or has an argument type that cannot be parsed.
+    /// </exception>
+    /// <remarks>
+    /// <para>
+    ///   This is a convenience function that instantiates a <see cref="CommandLineParser{T}"/>,
+    ///   calls the <see cref="CommandLineParser{T}.ParseWithErrorHandling()"/> method, and returns
+    ///   the result. If an error occurs or parsing is canceled, it prints errors to the
+    ///   <see cref="ParseOptions.Error" qualifyHint="true"/> stream, and usage help to the
+    ///   <see cref="UsageWriter"/> if the <see cref="HelpRequested"/> property is <see langword="true"/>.
+    ///   It then returns <see langword="null"/>.
+    /// </para>
+    /// <para>
+    ///   If the <see cref="ParseOptions.Error" qualifyHint="true"/> parameter is <see langword="null"/>, output is
+    ///   written to a <see cref="LineWrappingTextWriter"/> for the standard error stream,
+    ///   wrapping at the console's window width. If the stream is redirected, output may still
+    ///   be wrapped, depending on the value returned by <see cref="Console.WindowWidth" qualifyHint="true"/>.
+    /// </para>
+    /// <para>
+    ///   Color is applied to the output depending on the value of the <see cref="UsageWriter.UseColor" qualifyHint="true"/>
+    ///   property, the <see cref="ParseOptions.UseErrorColor" qualifyHint="true"/> property, and the capabilities
+    ///   of the console.
+    /// </para>
+    /// <para>
+    ///   If you want more control over the parsing process, including custom error/usage output
+    ///   or handling the <see cref="ArgumentParsed"/> event, you should use the
+    ///   instance <see cref="CommandLineParser{T}.Parse()" qualifyHint="true"/> or
+    ///   <see cref="CommandLineParser{T}.ParseWithErrorHandling()" qualifyHint="true"/> method.
+    /// </para>
+    /// <para>
+    ///   This method uses reflection to determine the arguments defined by the type <typeparamref name="T"/>
+    ///   at runtime, unless the type has the <see cref="GeneratedParserAttribute"/> applied. For a
+    ///   type using that attribute, you can also use the generated static
+    ///   <see cref="IParserProvider{TSelf}.CreateParser" qualifyHint="true"/> or
+    ///   <see cref="IParser{TSelf}.Parse(ParseOptions?)" qualifyHint="true"/> methods on the
+    ///   arguments class instead.
+    /// </para>
+    /// </remarks>
+#if NET6_0_OR_GREATER
+    [RequiresUnreferencedCode("Argument information cannot be statically determined using reflection. Consider using the GeneratedParserAttribute.", Url = UnreferencedCodeHelpUrl)]
+#endif
+#if NET7_0_OR_GREATER
+    [RequiresDynamicCode("Consider using the GeneratedParserAttribute.")]
+#endif
+    public static T? Parse<T>(ParseOptions? options = null)
+        where T : class
+    {
+        var parser = new CommandLineParser<T>(options);
+        return parser.ParseWithErrorHandling();
+    }
+
+    /// <summary>
+    /// Parses the specified command line arguments using the type <typeparamref name="T"/>.
+    /// </summary>
+    /// <typeparam name="T">The type defining the command line arguments.</typeparam>
+    /// <param name="args">The command line arguments.</param>
+    /// <param name="options">
+    ///   The options that control parsing behavior and usage help formatting. If
+    ///   <see langword="null" />, the default options are used.
+    /// </param>
+    /// <returns>
+    ///   <inheritdoc cref="Parse{T}(ParseOptions?)"/>
+    /// </returns>
+    /// <exception cref="NotSupportedException">
+    ///   <inheritdoc cref="Parse{T}(ParseOptions?)"/>
+    /// </exception>
+    /// <remarks>
+    ///   <inheritdoc cref="Parse{T}(ParseOptions?)"/>
+    /// </remarks>
+#if NET6_0_OR_GREATER
+    [RequiresUnreferencedCode("Argument information cannot be statically determined using reflection. Consider using the GeneratedParserAttribute.", Url = UnreferencedCodeHelpUrl)]
+#endif
+#if NET7_0_OR_GREATER
+    [RequiresDynamicCode("Consider using the GeneratedParserAttribute.")]
+#endif
+    public static T? Parse<T>(ReadOnlyMemory<string> args, ParseOptions? options = null)
+        where T : class
+    {
+        var parser = new CommandLineParser<T>(options);
+        return parser.ParseWithErrorHandling(args);
+    }
+
+
+    /// <summary>
+    /// Parses the specified command line arguments using the type <typeparamref name="T"/>.
+    /// </summary>
+    /// <typeparam name="T">The type defining the command line arguments.</typeparam>
+    /// <param name="args">The command line arguments.</param>
+    /// <param name="options">
+    ///   The options that control parsing behavior and usage help formatting. If
+    ///   <see langword="null" />, the default options are used.
+    /// </param>
+    /// <returns>
+    ///   <inheritdoc cref="Parse{T}(ParseOptions?)"/>
+    /// </returns>
+    /// <exception cref="ArgumentNullException">
+    ///   <paramref name="args"/> is <see langword="null"/>.
+    /// </exception>
+    /// <exception cref="CommandLineArgumentException">
+    ///   <inheritdoc cref="Parse()"/>
+    /// </exception>
+    /// <exception cref="NotSupportedException">
+    ///   <inheritdoc cref="Parse{T}(ParseOptions?)"/>
+    /// </exception>
+    /// <remarks>
+    ///   <inheritdoc cref="Parse{T}(ParseOptions?)"/>
+    /// </remarks>
+#if NET6_0_OR_GREATER
+    [RequiresUnreferencedCode("Argument information cannot be statically determined using reflection. Consider using the GeneratedParserAttribute.", Url = UnreferencedCodeHelpUrl)]
+#endif
+#if NET7_0_OR_GREATER
+    [RequiresDynamicCode("Consider using the GeneratedParserAttribute.")]
+#endif
+    public static T? Parse<T>(string[] args, ParseOptions? options = null)
+        where T : class
+    {
+        var parser = new CommandLineParser<T>(options);
+        return parser.ParseWithErrorHandling(args);
+    }
+
+    /// <summary>
+    /// Gets a command line argument by name or alias.
+    /// </summary>
+    /// <param name="name">The name or alias of the argument.</param>
+    /// <returns>The <see cref="CommandLineArgument"/> instance containing information about
+    /// the argument, or <see langword="null" /> if the argument was not found.</returns>
+    /// <exception cref="ArgumentNullException"><paramref name="name"/> is <see langword="null"/>.</exception>
+    /// <remarks>
+    /// <para>
+    ///   If the <see cref="Mode"/> property is <see cref="ParsingMode.LongShort" qualifyHint="true"/>, this uses
+    ///   the long name and long aliases of the argument.
+    /// </para>
+    /// <para>
+    ///   This method only uses the actual names and aliases; it does not consider auto prefix
+    ///   aliases regardless of the value of the <see cref="ParseOptions.AutoPrefixAliases" qualifyHint="true"/>
+    ///   property.
+    /// </para>
+    /// </remarks>
+    public CommandLineArgument? GetArgument(string name)
+    {
+        if (name == null)
+        {
+            throw new ArgumentNullException(nameof(name));
+        }
+
+        if (_argumentsByName.TryGetValue(name.AsMemory(), out var argument))
+        {
+            return argument;
+        }
+        else
+        {
+            return null;
+        }
+    }
+
+    /// <summary>
+    /// Gets a command line argument by short name or alias.
+    /// </summary>
+    /// <param name="shortName">The short name of the argument.</param>
+    /// <returns>The <see cref="CommandLineArgument"/> instance containing information about
+    /// the argument, or <see langword="null" /> if the argument was not found.</returns>
+    /// <remarks>
+    /// <para>
+    ///   If <see cref="Mode"/> is not <see cref="ParsingMode.LongShort" qualifyHint="true"/>, this
+    ///   method always returns <see langword="null"/>
+    /// </para>
+    /// </remarks>
+    public CommandLineArgument? GetShortArgument(char shortName)
+    {
+        if (_argumentsByShortName != null && _argumentsByShortName.TryGetValue(shortName, out var argument))
+        {
+            return argument;
+        }
+        else
+        {
+            return null;
+        }
+    }
+
+    /// <summary>
+    /// Gets the default argument name prefixes for the current platform.
+    /// </summary>
+    /// <returns>
+    /// An array containing the default prefixes for the current platform.
+    /// </returns>
+    /// <remarks>
+    /// <para>
+    ///   The default prefixes for each platform are:
+    /// </para>
+    /// <list type="table">
+    ///   <listheader>
+    ///     <term>Platform</term>
+    ///     <description>Prefixes</description>
+    ///   </listheader>
+    ///   <item>
+    ///     <term>Windows</term>
+    ///     <description>'-' and '/'</description>
+    ///   </item>
+    ///   <item>
+    ///     <term>Other</term>
+    ///     <description>'-'</description>
+    ///   </item>
+    /// </list>
+    /// <para>
+    ///   If the <see cref="Mode"/> property is <see cref="ParsingMode.LongShort" qualifyHint="true"/>, these
+    ///   prefixes will be used for short argument names. The <see cref="DefaultLongArgumentNamePrefix"/>
+    ///   constant is the default prefix for long argument names regardless of platform.
+    /// </para>
+    /// </remarks>
+    /// <seealso cref="ArgumentNamePrefixes"/>
+    /// <seealso cref="ParseOptionsAttribute.ArgumentNamePrefixes" qualifyHint="true"/>
+    /// <seealso cref="ParseOptions.ArgumentNamePrefixes" qualifyHint="true"/>
+    public static ImmutableArray<string> GetDefaultArgumentNamePrefixes()
+    {
+        return RuntimeInformation.IsOSPlatform(OSPlatform.Windows)
+            ? ImmutableArray.Create("-", "/")
+            : ImmutableArray.Create("-");
+    }
+
+    /// <summary>
+    /// Gets the default characters used to separate the name and the value of an argument.
+    /// </summary>
+    /// <returns>
+    /// The default characters used to separate the name and the value of an argument, which are
+    /// ':' and '='.
+    /// </returns>
+    /// <remarks>
+    /// The return value of this method is used as the default value of the <see cref="NameValueSeparators"/> property.
+    /// </remarks>
+    /// <seealso cref="AllowWhiteSpaceValueSeparator"/>
+    public static ImmutableArray<char> GetDefaultNameValueSeparators() => ImmutableArray.Create(':', '=');
+
+    /// <summary>
+    /// Raises the <see cref="ArgumentParsed"/> event.
+    /// </summary>
+    /// <param name="e">The data for the event.</param>
+    protected virtual void OnArgumentParsed(ArgumentParsedEventArgs e) => ArgumentParsed?.Invoke(this, e);
+
+    /// <summary>
+    /// Raises the <see cref="DuplicateArgument"/> event.
+    /// </summary>
+    /// <param name="e">The data for the event.</param>
+    protected virtual void OnDuplicateArgument(DuplicateArgumentEventArgs e) => DuplicateArgument?.Invoke(this, e);
+
+    /// <summary>
+    /// Raises the <see cref="UnknownArgument"/> event.
+    /// </summary>
+    /// <param name="e">The data for the event.</param>
+    protected virtual void OnUnknownArgument(UnknownArgumentEventArgs e) => UnknownArgument?.Invoke(this, e);
+
+    internal static bool ShouldIndent(LineWrappingTextWriter writer) => writer.MaximumLineLength is 0 or >= 30;
+
+    internal static void WriteError(ParseOptions options, string message, TextFormat color, bool blankLine = false)
+    {
+        using var errorVtSupport = options.EnableErrorColor();
+        using var error = DisposableWrapper.Create(options.Error, LineWrappingTextWriter.ForConsoleError);
+        if (errorVtSupport.IsSupported)
+        {
+            error.Inner.Write(color);
+        }
+
+        error.Inner.Write(message);
+        if (errorVtSupport.IsSupported)
+        {
+            error.Inner.Write(options.UsageWriter.ColorReset);
+        }
+
+        error.Inner.WriteLine();
+        if (blankLine)
+        {
+            error.Inner.WriteLine();
+        }
+    }
+
+    private static ImmutableArray<string> DetermineArgumentNamePrefixes(ParseOptions options)
+    {
+        if (options.ArgumentNamePrefixes == null)
+        {
+            return GetDefaultArgumentNamePrefixes();
+        }
+        else
+        {
+            var result = options.ArgumentNamePrefixes.ToImmutableArray();
+            if (result.Length == 0)
+            {
+                throw new ArgumentException(Properties.Resources.EmptyArgumentNamePrefixes, nameof(options));
+            }
+
+            if (result.Any(prefix => string.IsNullOrWhiteSpace(prefix)))
+            {
+                throw new ArgumentException(Properties.Resources.EmptyArgumentNamePrefix, nameof(options));
+            }
+
+            return result;
+        }
+    }
+
+    private static ImmutableArray<char> DetermineNameValueSeparators(ParseOptions options)
+    {
+        if (options.NameValueSeparators == null)
+        {
+            return GetDefaultNameValueSeparators();
+        }
+        else
+        {
+            var result = options.NameValueSeparators.ToImmutableArray();
+            if (result.Length == 0)
+            {
+                throw new ArgumentException(Properties.Resources.EmptyNameValueSeparators, nameof(options));
+            }
+
+            return result;
+        }
+    }
+
+    private int DetermineMemberArguments(ImmutableArray<CommandLineArgument>.Builder builder)
+    {
+        int additionalPositionalArgumentCount = 0;
+        foreach (var argument in _provider.GetArguments(this))
+        {
+            AddNamedArgument(argument, builder);
+            if (argument.Position != null)
+            {
+                ++additionalPositionalArgumentCount;
+            }
+        }
+
+        return additionalPositionalArgumentCount;
+    }
+
+    private void DetermineAutomaticArguments(ImmutableArray<CommandLineArgument>.Builder builder)
+    {
+        bool autoHelp = Options.AutoHelpArgumentOrDefault;
+        if (autoHelp)
+        {
+            var (argument, created) = CommandLineArgument.CreateAutomaticHelp(this);
+
+            if (created)
+            {
+                AddNamedArgument(argument, builder);
+            }
+
+            HelpArgument = argument;
+        }
+
+        bool autoVersion = Options.AutoVersionArgumentOrDefault;
+        if (autoVersion && !_provider.IsCommand)
+        {
+            var argument = CommandLineArgument.CreateAutomaticVersion(this);
+
+            if (argument != null)
+            {
+                AddNamedArgument(argument, builder);
+            }
+        }
+    }
+
+    private void AddNamedArgument(CommandLineArgument argument, ImmutableArray<CommandLineArgument>.Builder builder)
+    {
+        if (_nameValueSeparators.Any(separator => argument.ArgumentName.Contains(separator)))
+        {
+            throw new NotSupportedException(string.Format(CultureInfo.CurrentCulture, Properties.Resources.ArgumentNameContainsSeparatorFormat, argument.ArgumentName));
+        }
+
+        if (argument.HasLongName)
+        {
+            _argumentsByName.Add(argument.ArgumentName.AsMemory(), argument);
+            foreach (string alias in argument.Aliases)
+            {
+                _argumentsByName.Add(alias.AsMemory(), argument);
+            }
+        }
+
+        if (_argumentsByShortName != null && argument.HasShortName)
+        {
+            _argumentsByShortName.Add(argument.ShortName, argument);
+            foreach (var alias in argument.ShortAliases)
+            {
+                _argumentsByShortName.Add(alias, argument);
+            }
+        }
+
+        // The generated provider needs values for arguments that use a required property to be
+        // supplied to the CreateInstance method in the exact order they were originally returned,
+        // so a separate list is maintained for that. The reflection provider doesn't need these
+        // values at all.
+        if (_provider.Kind != ProviderKind.Reflection && argument.IsRequiredProperty)
+        {
+            _requiredPropertyArguments ??= new();
+            _requiredPropertyArguments.Add(argument);
+        }
+
+        builder.Add(argument);
+    }
+
+    private void VerifyPositionalArgumentRules()
+    {
+        bool hasOptionalArgument = false;
+        bool hasMultiValueArgument = false;
+
+        for (int x = 0; x < _positionalArgumentCount; ++x)
+        {
+            CommandLineArgument argument = _arguments[x];
+
+            if (hasMultiValueArgument)
+            {
+                throw new NotSupportedException(Properties.Resources.ArrayNotLastArgument);
+            }
+
+            if (argument.IsRequired && hasOptionalArgument)
+            {
+                throw new NotSupportedException(Properties.Resources.InvalidOptionalArgumentOrder);
+            }
+
+            if (!argument.IsRequired)
+            {
+                hasOptionalArgument = true;
+            }
+
+            if (argument.MultiValueInfo != null)
+            {
+                hasMultiValueArgument = true;
+            }
+
+            argument.Position = x;
+        }
+    }
+
+    private object? ParseCore(ref ParseState state)
+    {
+        Reset();
+        for (; state.Index < state.Arguments.Length; ++state.Index)
+        {
+            var token = state.Arguments.Span[state.Index];
+            state.ResetForNextArgument();
+            if (!state.PositionalOnly && token == _longArgumentNamePrefix)
+            {
+                if (_parseOptions.PrefixTerminationOrDefault == PrefixTerminationMode.PositionalOnly)
+                {
+                    state.PositionalOnly = true;
+                    continue;
+                }
+                else if (_parseOptions.PrefixTerminationOrDefault == PrefixTerminationMode.CancelWithSuccess)
+                {
+                    state.CancelParsing = CancelMode.Success;
+                    state.ArgumentName = default;
+                    break;
+                }
+            }
+
+            if (state.PositionalOnly || !FindNamedArgument(token, ref state))
+            {
+                state.IsSpecifiedByPosition = true;
+                state.ArgumentValue = token.AsMemory();
+                FindPositionalArgument(ref state);
+            }
+
+            if (state.IsUnknown)
+            {
+                HandleUnknownArgument(ref state);
+            }
+
+            // Argument can be null without IsUnknown set if the token was a combined short switch
+            // argument.
+            if (state.Argument != null)
+            {
+                ParseArgumentValue(ref state);
+            }
+
+            if (state.CancelParsing != CancelMode.None)
+            {
+                break;
+            }
+        }
+
+        if (state.CancelParsing == CancelMode.Abort)
+        {
+            ParseResult = ParseResult.FromCanceled(state.RealArgumentName, state.RemainingArguments);
+            return null;
+        }
+
+        // Check required arguments and post-parsing validation. This is done in usage order.
+        foreach (CommandLineArgument argument in _arguments)
+        {
+            argument.ValidateAfterParsing();
+        }
+
+        // Run class validators.
+        _provider.RunValidators(this);
+
+        var result = CreateResultInstance();
+
+        ParseResult = state.CancelParsing == CancelMode.None
+            ? ParseResult.FromSuccess()
+            : ParseResult.FromSuccess(state.Argument?.ArgumentName ?? 
+                (state.ArgumentName.Length == 0 ? LongArgumentNamePrefix : state.ArgumentName.ToString()),
+                state.RemainingArguments);
+
+        // Reset to false in case it was set by a method argument that didn't cancel parsing.
+        HelpRequested = false;
+        return result;
+    }
+
+    private object CreateResultInstance()
+    {
+        object commandLineArguments;
+        try
+        {
+            object?[]? requiredPropertyValues = null;
+            if (_requiredPropertyArguments != null)
+            {
+                requiredPropertyValues = new object?[_requiredPropertyArguments.Count];
+                for (int i = 0; i < requiredPropertyValues.Length; ++i)
+                {
+                    requiredPropertyValues[i] = _requiredPropertyArguments[i].Value;
+                }
+            }
+
+            commandLineArguments = _provider.CreateInstance(this, requiredPropertyValues);
+        }
+        catch (TargetInvocationException ex)
+        {
+            throw StringProvider.CreateException(CommandLineArgumentErrorCategory.CreateArgumentsTypeError, ex.InnerException);
+        }
+        catch (Exception ex)
+        {
+            throw StringProvider.CreateException(CommandLineArgumentErrorCategory.CreateArgumentsTypeError, ex);
+        }
+
+        foreach (CommandLineArgument argument in _arguments)
+        {
+            // Apply property argument values (this does nothing for method arguments).
+            argument.ApplyPropertyValue(commandLineArguments);
+        }
+
+        return commandLineArguments;
+    }
+
+    private void Reset()
+    {
+        HelpRequested = false;
+
+        // Reset all arguments to their default value, and mark them as unassigned.
+        foreach (var argument in _arguments)
+        {
+            argument.Reset();
+        }
+    }
+
+    private void ParseArgumentValue(ref ParseState state)
+    {
+        Debug.Assert(state.Argument != null);
+
+        var argument = state.Argument!;
+        bool parsedValue = false;
+        if (state.ArgumentValue == null && !argument.IsSwitch && AllowWhiteSpaceValueSeparator)
+        {
+            // No value separator was present in the token, but a value is required and white space is
+            // allowed. We take the next token as the value. For multi-value arguments that can consume
+            // multiple tokens, we keep going until we hit another argument name.
+            var allowMultiToken = argument.MultiValueInfo is MultiValueArgumentInfo info
+                && (info.AllowWhiteSpaceSeparator || state.IsSpecifiedByPosition);
+
+            int index;
+            for (index = state.Index + 1; index < state.Arguments.Length; ++index)
+            {
+                var stringValue = state.Arguments.Span[index];
+                if (CheckArgumentNamePrefix(stringValue) != null)
+                {
+                    --index;
+                    break;
+                }
+
+                parsedValue = true;
+                state.CancelParsing = ParseArgumentValue(argument, stringValue, stringValue.AsMemory());
+                if (state.CancelParsing != CancelMode.None || !allowMultiToken)
+                {
+                    break;
+                }
+            }
+
+            state.Index = index;
+        }
+
+        // If the value was not parsed above, parse it now. In case there is no value and it's
+        // not a switch, CommandLineArgument.SetValue will throw an exception.
+        if (!parsedValue)
+        {
+            state.CancelParsing = ParseArgumentValue(argument, null, state.ArgumentValue);
+        }
+    }
+
+    private CancelMode ParseArgumentValue(CommandLineArgument argument, string? stringValue, ReadOnlyMemory<char>? memoryValue)
+    {
+        if (argument.HasValue && argument.MultiValueInfo == null)
+        {
+            if (!AllowDuplicateArguments)
+            {
+                throw StringProvider.CreateException(CommandLineArgumentErrorCategory.DuplicateArgument, argument);
+            }
+
+            var duplicateEventArgs = stringValue == null
+                ? new DuplicateArgumentEventArgs(argument, memoryValue.HasValue, memoryValue ?? default)
+                : new DuplicateArgumentEventArgs(argument, stringValue);
+
+            OnDuplicateArgument(duplicateEventArgs);
+            if (duplicateEventArgs.KeepOldValue)
+            {
+                return CancelMode.None;
+            }
+        }
+
+        var cancelParsing = argument.SetValue(Culture, memoryValue.HasValue, stringValue, (memoryValue ?? default).Span);
+        var e = new ArgumentParsedEventArgs(argument)
+        {
+            CancelParsing = cancelParsing
+        };
+
+        if (argument.CancelParsing != CancelMode.None)
+        {
+            e.CancelParsing = argument.CancelParsing;
+        }
+
+        OnArgumentParsed(e);
+
+        if (e.CancelParsing != CancelMode.None)
+        {
+            // Automatically request help only if the cancellation was due to the
+            // CommandLineArgumentAttribute.CancelParsing property.
+            if (argument.CancelParsing == CancelMode.Abort)
+            {
+                HelpRequested = true;
+            }
+        }
+
+        return e.CancelParsing;
+    }
+
+    private static void FindPositionalArgument(ref ParseState state)
+    {
+        // Skip named positional arguments that have already been specified by name, unless it's
+        // a multi-value argument which must be the last positional argument.
+        while (state.PositionalArgument is CommandLineArgument current && current.MultiValueInfo == null && current.HasValue)
+        {
+            ++state.PositionalArgumentIndex;
+        }
+
+        state.Argument = state.PositionalArgument;
+        if (state.Argument == null)
+        {
+            state.IsUnknown = true;
+            return;
+        }
+
+        state.ArgumentName = state.Argument.ArgumentName.AsMemory();
+    }
+
+    private bool FindNamedArgument(string token, ref ParseState state)
+    {
+        if (CheckArgumentNamePrefix(token) is not PrefixInfo prefix)
+        {
+            return false;
+        }
+
+        (state.ArgumentName, state.ArgumentValue) = 
+            token.AsMemory(prefix.Prefix.Length).SplitFirstOfAny(_nameValueSeparators.AsSpan());
+
+        if (_argumentsByShortName != null && prefix.Short)
+        {
+            if (state.ArgumentName.Length == 1)
+            {
+                state.Argument = GetShortArgument(state.ArgumentName.Span[0]);
+                state.IsUnknown = state.Argument == null;
+                return true;
+            }
+            else
+            {
+                ParseCombinedShortArgument(ref state);
+                return true;
+            }
+        }
+
+        if (state.Argument == null && !_argumentsByName.TryGetValue(state.ArgumentName, out state.Argument))
+        {
+            if (Options.AutoPrefixAliasesOrDefault)
+            {
+                state.Argument = GetArgumentByNamePrefix(state.ArgumentName.Span);
+            }
+
+            if (state.Argument == null)
+            {
+                state.IsUnknown = true;
+                return true;
+            }
+        }
+
+        state.Argument.SetUsedArgumentName(state.ArgumentName);
+        state.ArgumentName = state.Argument.ArgumentName.AsMemory();
+        return true;
+    }
+
+    private CommandLineArgument? GetArgumentByNamePrefix(ReadOnlySpan<char> prefix)
+    {
+        CommandLineArgument? foundArgument = null;
+        foreach (var argument in _arguments)
+        {
+            // Skip arguments without a long name.
+            if (Mode == ParsingMode.LongShort && !argument.HasLongName)
+            {
+                continue;
+            }
+
+            var matches = argument.ArgumentName.AsSpan().StartsWith(prefix, ArgumentNameComparison);
+            if (!matches)
+            {
+                foreach (var alias in argument.Aliases)
+                {
+                    if (alias.AsSpan().StartsWith(prefix, ArgumentNameComparison))
+                    {
+                        matches = true;
+                        break;
+                    }
+                }
+            }
+
+            if (matches)
+            {
+                if (foundArgument != null)
+                {
+                    // Prefix is not unique.
+                    return null;
+                }
+
+                foundArgument = argument;
+            }
+        }
+
+        return foundArgument;
+    }
+
+    private void ParseCombinedShortArgument(ref ParseState state)
+    {
+        var combinedName = state.ArgumentName.Span;
+        foreach (var ch in combinedName)
+        {
+            var argument = GetShortArgument(ch);
+            if (argument == null)
+            {
+                state.ArgumentName = ch.ToString().AsMemory();
+                HandleUnknownArgument(ref state, true);
+                continue;
+            }
+
+            if (!argument.IsSwitch)
+            {
+                throw StringProvider.CreateException(CommandLineArgumentErrorCategory.CombinedShortNameNonSwitch,
+                    combinedName.ToString());
+            }
+
+            state.ArgumentName = argument.ArgumentName.AsMemory();
+            state.CancelParsing = ParseArgumentValue(argument, null, state.ArgumentValue);
+            if (state.CancelParsing != CancelMode.None)
+            {
+                break;
+            }
+        }
+    }
+
+    private void HandleUnknownArgument(ref ParseState state, bool isCombined = false)
+    {
+        var eventArgs = new UnknownArgumentEventArgs(state.Arguments.Span[state.Index], state.ArgumentName,
+            state.ArgumentValue ?? default, isCombined);
+
+        OnUnknownArgument(eventArgs);
+        if (eventArgs.CancelParsing != CancelMode.None)
+        {
+            state.CancelParsing = eventArgs.CancelParsing;
+            return;
+        }
+
+        if (!eventArgs.Ignore)
+        {
+            if (state.ArgumentName.Length > 0)
+            {
+                throw StringProvider.CreateException(CommandLineArgumentErrorCategory.UnknownArgument,
+                    state.ArgumentName.ToString());
+            }
+
+
+            throw StringProvider.CreateException(CommandLineArgumentErrorCategory.TooManyArguments);
+        }
+    }
+
+    private PrefixInfo? CheckArgumentNamePrefix(string argument)
+    {
+        // Even if '-' is the argument name prefix, we consider an argument starting with dash
+        // followed by a digit as a value, because it could be a negative number.
+        if (argument.Length >= 2 && argument[0] == '-' && char.IsDigit(argument, 1))
+        {
+            return null;
+        }
+
+        foreach (var prefix in _sortedPrefixes)
+        {
+            if (argument.StartsWith(prefix.Prefix, StringComparison.Ordinal))
+            {
+                return prefix;
+            }
+        }
+
+        return null;
+    }
+
+#if NET6_0_OR_GREATER
+    [RequiresUnreferencedCode("Argument information cannot be statically determined using reflection. Consider using the GeneratedParserAttribute.", Url = UnreferencedCodeHelpUrl)]
+#endif
+#if NET7_0_OR_GREATER
+    [RequiresDynamicCode("Consider using the GeneratedParserAttribute.")]
+#endif
+    private static ArgumentProvider GetArgumentProvider(Type type, ParseOptions? options)
+    {
+        // Try to use the generated provider if it exists.
+        var forceReflection = options?.ForceReflection ?? ParseOptions.ForceReflectionDefault;
+        if (!forceReflection && Attribute.IsDefined(type, typeof(GeneratedParserAttribute)))
+        {
+            var providerType = type.GetNestedType("OokiiCommandLineArgumentProvider", BindingFlags.NonPublic);
+            if (providerType != null && typeof(ArgumentProvider).IsAssignableFrom(providerType))
+            {
+                return (ArgumentProvider)Activator.CreateInstance(providerType)!;
+            }
+        }
+
+        return new ReflectionArgumentProvider(type);
+    }
+}